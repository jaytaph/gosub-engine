mod attr_replacements;
pub mod document;
mod quirks;

// ------------------------------------------------------------

use super::node::NodeId;
use crate::html5_parser::element_class::ElementClass;
use crate::html5_parser::error_logger::{ErrorLogger, ParseError, ParserError};
use crate::html5_parser::input_stream::InputStream;
use crate::html5_parser::node::{Node, NodeData, HTML_NAMESPACE, MATHML_NAMESPACE, SVG_NAMESPACE};
use crate::html5_parser::parser::adoption_agency::AdoptionResult;
use crate::html5_parser::parser::attr_replacements::{
    MATHML_ADJUSTMENTS, SVG_ADJUSTMENTS, XML_ADJUSTMENTS,
};
use crate::html5_parser::parser::document::{Document, DocumentType};
use crate::html5_parser::parser::quirks::QuirksMode;
use crate::html5_parser::tokenizer::state::State;
use crate::html5_parser::tokenizer::token::Token;
use crate::html5_parser::tokenizer::{Tokenizer, CHAR_NUL};
use crate::types::Result;
use std::cell::RefCell;
use std::collections::HashMap;
use std::io::prelude::*;
use std::rc::Rc;

// Insertion modes as defined in 13.2.4.1
#[derive(Debug, Copy, Clone, PartialEq)]
enum InsertionMode {
    Initial,
    BeforeHtml,
    BeforeHead,
    InHead,
    InHeadNoscript,
    AfterHead,
    InBody,
    Text,
    InTable,
    InTableText,
    InCaption,
    InColumnGroup,
    InTableBody,
    InRow,
    InCell,
    InSelect,
    InSelectInTable,
    InTemplate,
    AfterBody,
    InFrameset,
    AfterFrameset,
    AfterAfterBody,
    AfterAfterFrameset,
}

// Additional extensions to the Vec type so we can do some stack operations
trait VecExtensions<T> {
    fn pop_until<F>(&mut self, f: F)
    where
        F: FnMut(&T) -> bool;
    fn pop_check<F>(&mut self, f: F) -> bool
    where
        F: FnMut(&T) -> bool;
}

impl VecExtensions<NodeId> for Vec<NodeId> {
    fn pop_until<F>(&mut self, mut f: F)
    where
        F: FnMut(&NodeId) -> bool,
    {
        while let Some(top) = self.last() {
            if f(top) {
                break;
            }
            self.pop();
        }
    }

    fn pop_check<F>(&mut self, mut f: F) -> bool
    where
        F: FnMut(&NodeId) -> bool,
    {
        match self.pop() {
            Some(popped_value) => f(&popped_value),
            None => false,
        }
    }
}

macro_rules! acknowledge_closing_tag {
    ($self:expr, $is_self_closing:expr) => {
        if $is_self_closing {
            $self.ack_self_closing = true;
        }
    };
}

// Pops the last element from the open elements until we reach $name
macro_rules! pop_until {
    ($self:expr, $name:expr) => {
        loop {
            if $self.open_elements.is_empty() {
                break;
            }

            if current_node!($self).name == $name {
                break;
            }

            $self.open_elements.pop();
        }
    };
}

// Pops the last element from the open elements until we reach any of the elements in $arr
macro_rules! pop_until_any {
    ($self:expr, $arr:expr) => {
        $self.open_elements.pop_until(|node_id| {
            $arr.contains(
                &$self
                    .document
                    .get_node_by_id(*node_id)
                    .expect("node not found")
                    .name
                    .as_str(),
            )
        });
    };
}

// Remove the given node_id from the open elements stack
macro_rules! open_elements_remove {
    ($self:expr, $target_node_id: expr) => {
        $self
            .open_elements
            .retain(|&node_id| node_id != $target_node_id);
    };
}

// Pops the last element from the open elements, and panics if it is not $name
macro_rules! pop_check {
    ($self:expr, $name:expr) => {
        if !$self.open_elements.pop_check(|&node_id| {
            $self
                .document
                .get_node_by_id(node_id)
                .expect("node not found")
                .name
                == $name
        }) {
            panic!("{} tag should be popped from open elements", $name);
        }
    };
}

// Checks if the last element on the open elements is $name, and panics if not
macro_rules! check_last_element {
    ($self:expr, $name:expr) => {
        let node_id = $self.open_elements.last().unwrap_or_default();
        if $self
            .document
            .get_node_by_id(*node_id)
            .expect("node not found")
            .name
            != "$name"
        {
            panic!("$name tag should be last element in open elements");
        }
    };
}

// Get the idx element from the open elements stack
macro_rules! open_elements_find_index {
    ($self:expr, $node_id:expr) => {
        $self
            .open_elements
            .iter()
            .position(|&x| x == $node_id)
            .expect("Open element not found")
    };
}

// Get the idx element from the open elements stack
macro_rules! open_elements_get {
    ($self:expr, $idx:expr) => {
        $self
            .document
            .get_node_by_id($self.open_elements[usize::from($idx)])
            .expect("Open element not found")
    };
}

// Returns true when the open elements has $name
macro_rules! open_elements_has {
    ($self:expr, $name:expr) => {
        $self.open_elements.iter().rev().any(|node_id| {
            $self
                .document
                .get_node_by_id(*node_id)
                .expect("node not found")
                .name
                == $name
        })
    };
}

macro_rules! open_elements_has_id {
    ($self:expr, $id:expr) => {
        $self
            .open_elements
            .iter()
            .rev()
            .any(|node_id| *node_id == $id)
    };
}

// Returns the current node: the last node in the open elements list
macro_rules! current_node {
    ($self:expr) => {{
        let current_node_idx = $self.open_elements.last().unwrap_or_default();
        $self
            .document
            .get_node_by_id(*current_node_idx)
            .expect("Current node not found")
    }};
}

// Returns the current node as a mutable reference
macro_rules! current_node_mut {
    ($self:expr) => {{
        let current_node_idx = $self.open_elements.last().unwrap_or_default();
        $self
            .document
            .get_node_by_id_mut(*current_node_idx)
            .expect("Current node not found")
    }};
}

#[macro_use]
mod adoption_agency;

// Active formatting elements, which could be a regular node(id), or a marker
#[derive(PartialEq, Clone, Copy)]
enum ActiveElement {
    Node(NodeId),
    Marker,
}

impl ActiveElement {
    fn node_id(&self) -> Option<NodeId> {
        match self {
            ActiveElement::Node(id) => Some(*id),
            _ => None,
        }
    }
}

// The main parser object
pub struct Html5Parser<'a> {
    tokenizer: Tokenizer<'a>,                       // tokenizer object
    insertion_mode: InsertionMode,                  // current insertion mode
    original_insertion_mode: InsertionMode,         // original insertion mode (used for text mode)
    template_insertion_mode: Vec<InsertionMode>,    // template insertion mode stack
    parser_cannot_change_mode: bool,                // ??
    current_token: Token,                           // Current token from the tokenizer
    reprocess_token: bool, // If true, the current token should be processed again
    open_elements: Vec<NodeId>, // Stack of open elements
    head_element: Option<NodeId>, // Current head element
    form_element: Option<NodeId>, // Current form element
    scripting_enabled: bool, // If true, scripting is enabled
    frameset_ok: bool,     // if true, we can insert a frameset
    foster_parenting: bool, // Foster parenting flag
    script_already_started: bool, // If true, the script engine has already started
    pending_table_character_tokens: String, // Pending table character tokens
    ack_self_closing: bool, // Acknowledge self closing tags
    active_formatting_elements: Vec<ActiveElement>, // List of active formatting elements or markers
    is_fragment_case: bool, // Is the current parsing a fragment case
    document: Document,    // A reference to the document we are parsing
    error_logger: Rc<RefCell<ErrorLogger>>, // Error logger, which is shared with the tokenizer
}

// Defines the scopes for in_scope()
enum Scope {
    Regular,
    ListItem,
    Button,
    Table,
    Select,
}

impl<'a> Html5Parser<'a> {
    // Creates a new parser object with the given input stream
    pub fn new(stream: &'a mut InputStream) -> Self {
        // Create a new error logger that will be used in both the tokenizer and the parser
        let error_logger = Rc::new(RefCell::new(ErrorLogger::new()));

        let tokenizer = Tokenizer::new(stream, None, error_logger.clone());

        Html5Parser {
            tokenizer,
            insertion_mode: InsertionMode::Initial,
            original_insertion_mode: InsertionMode::Initial,
            template_insertion_mode: vec![],
            parser_cannot_change_mode: false,
            current_token: Token::EofToken,
            reprocess_token: false,
            open_elements: Vec::new(),
            head_element: None,
            form_element: None,
            scripting_enabled: true,
            frameset_ok: true,
            foster_parenting: false,
            script_already_started: false,
            pending_table_character_tokens: String::new(),
            ack_self_closing: false,
            active_formatting_elements: vec![],
            is_fragment_case: false,
            error_logger,
            document: Document::new(),
        }
    }

    // Parses the input stream into a Node tree
<<<<<<< HEAD
    pub fn parse(&mut self) -> (&mut Document, Vec<ParseError>) {
=======
    pub fn parse(&mut self) -> Result<(&Document, Vec<ParseError>)> {
>>>>>>> ec796240
        loop {
            // If reprocess_token is true, we should process the same token again
            if !self.reprocess_token {
                self.current_token = self.tokenizer.next_token()?;
            }
            self.reprocess_token = false;

            // Break when we reach the end of the token stream
            if self.current_token.is_eof() {
                break;
            }

            // println!("Token: {}", self.current_token);

            match self.insertion_mode {
                // Checked: 1
                InsertionMode::Initial => {
                    let mut anything_else = false;

                    match &self.current_token.clone() {
                        Token::TextToken { .. } if self.current_token.is_empty_or_white() => {
                            // ignore token
                            continue;
                        }
                        Token::CommentToken { .. } => {
                            let node = self.create_node(&self.current_token, HTML_NAMESPACE);
                            // add to end of the document(node)
                            self.document.add_node(node, NodeId::default());
                        }
                        Token::DocTypeToken {
                            name,
                            pub_identifier,
                            sys_identifier,
                            force_quirks,
                        } => {
                            if name.is_some() && name.as_ref().unwrap() != "html"
                                || pub_identifier.is_some()
                                || (sys_identifier.is_some()
                                    && sys_identifier.as_ref().unwrap() != "about:legacy-compat")
                            {
                                self.parse_error("doctype not allowed in initial insertion mode");
                            }

                            self.insert_html_element(&self.current_token.clone());

                            if self.document.doctype != DocumentType::IframeSrcDoc
                                && self.parser_cannot_change_mode
                            {
                                self.document.quirks_mode = self.identify_quirks_mode(
                                    name,
                                    pub_identifier.clone(),
                                    sys_identifier.clone(),
                                    *force_quirks,
                                );
                            }

                            self.insertion_mode = InsertionMode::BeforeHtml;
                        }
                        Token::StartTagToken { .. } => {
                            if self.document.doctype != DocumentType::IframeSrcDoc {
                                self.parse_error(
                                    ParserError::ExpectedDocTypeButGotStartTag.as_str(),
                                );
                            }
                            anything_else = true;
                        }
                        Token::EndTagToken { .. } => {
                            if self.document.doctype != DocumentType::IframeSrcDoc {
                                self.parse_error(ParserError::ExpectedDocTypeButGotEndTag.as_str());
                            }
                            anything_else = true;
                        }
                        Token::TextToken { .. } => {
                            if self.document.doctype != DocumentType::IframeSrcDoc {
                                self.parse_error(ParserError::ExpectedDocTypeButGotChars.as_str());
                            }
                            anything_else = true;
                        }
                        _ => anything_else = true,
                    }

                    if anything_else {
                        if self.parser_cannot_change_mode {
                            self.document.quirks_mode = QuirksMode::Quirks;
                        }

                        self.insertion_mode = InsertionMode::BeforeHtml;
                        self.reprocess_token = true;
                    }
                }
                // Checked: 1
                InsertionMode::BeforeHtml => {
                    let mut anything_else = false;

                    match &self.current_token {
                        Token::DocTypeToken { .. } => {
                            self.parse_error("doctype not allowed in before html insertion mode");
                        }
                        Token::CommentToken { .. } => {
                            let node = self.create_node(&self.current_token, HTML_NAMESPACE);
                            self.document.add_node(node, NodeId::default());
                        }
                        Token::TextToken { .. } if self.current_token.is_empty_or_white() => {
                            // ignore token
                        }
                        Token::StartTagToken { name, .. } if name == "html" => {
                            self.insert_html_element(&self.current_token.clone());

                            self.insertion_mode = InsertionMode::BeforeHead;
                        }
                        Token::EndTagToken { name, .. }
                            if name == "head"
                                || name == "body"
                                || name == "html"
                                || name == "br" =>
                        {
                            anything_else = true;
                        }
                        Token::EndTagToken { .. } => {
                            self.parse_error("end tag not allowed in before html insertion mode");
                        }
                        _ => {
                            anything_else = true;
                        }
                    }

                    if anything_else {
                        let token = Token::StartTagToken {
                            name: "html".to_string(),
                            is_self_closing: false,
                            attributes: HashMap::new(),
                        };
                        self.insert_html_element(&token);

                        self.insertion_mode = InsertionMode::BeforeHead;
                        self.reprocess_token = true;
                    }
                }
                // Checked: 1
                InsertionMode::BeforeHead => {
                    let mut anything_else = false;

                    match &self.current_token {
                        Token::TextToken { .. } if self.current_token.is_empty_or_white() => {
                            // ignore token
                        }
                        Token::CommentToken { .. } => {
                            let node = self.create_node(&self.current_token, HTML_NAMESPACE);
                            self.document.add_node(node, current_node!(self).id);
                        }
                        Token::DocTypeToken { .. } => {
                            self.parse_error("doctype not allowed in before head insertion mode");
                            // ignore token
                        }
                        Token::StartTagToken { name, .. } if name == "html" => {
                            self.handle_in_body();
                        }
                        Token::StartTagToken { name, .. } if name == "head" => {
                            let node_id = self.insert_html_element(&self.current_token.clone());
                            self.head_element = Some(node_id);
                            self.insertion_mode = InsertionMode::InHead;
                        }
                        Token::EndTagToken { name, .. }
                            if name == "head"
                                || name == "body"
                                || name == "html"
                                || name == "br" =>
                        {
                            anything_else = true;
                        }
                        Token::EndTagToken { .. } => {
                            self.parse_error("end tag not allowed in before head insertion mode");
                            // ignore token
                        }
                        _ => {
                            anything_else = true;
                        }
                    }
                    if anything_else {
                        let token = Token::StartTagToken {
                            name: "head".to_string(),
                            is_self_closing: false,
                            attributes: HashMap::new(),
                        };
                        let node_id = self.insert_html_element(&token);
                        self.head_element = Some(node_id);
                        self.insertion_mode = InsertionMode::InHead;
                        self.reprocess_token = true;
                    }
                }
                // Checked: 1
                InsertionMode::InHead => self.handle_in_head(),
                // Checked: 1
                InsertionMode::InHeadNoscript => {
                    let mut anything_else = false;

                    match &self.current_token {
                        Token::DocTypeToken { .. } => {
                            self.parse_error(
                                "doctype not allowed in 'head no script' insertion mode",
                            );
                            // ignore token
                            continue;
                        }
                        Token::StartTagToken { name, .. } if name == "html" => {
                            self.handle_in_body();
                        }
                        Token::EndTagToken { name, .. } if name == "noscript" => {
                            pop_check!(self, "noscript");
                            check_last_element!(self, "head");
                            self.insertion_mode = InsertionMode::InHead;
                        }
                        Token::TextToken { .. } if self.current_token.is_empty_or_white() => {
                            self.handle_in_head();
                        }
                        Token::CommentToken { .. } => {
                            self.handle_in_head();
                        }
                        Token::StartTagToken { name, .. }
                            if name == "basefont"
                                || name == "bgsound"
                                || name == "link"
                                || name == "meta"
                                || name == "noframes"
                                || name == "style" =>
                        {
                            self.handle_in_head();
                        }
                        Token::EndTagToken { name, .. } if name == "br" => {
                            anything_else = true;
                        }
                        Token::StartTagToken { name, .. }
                            if name == "head" || name == "noscript" =>
                        {
                            self.parse_error(
                                "head or noscript tag not allowed in after head insertion mode",
                            );
                            // ignore token
                            continue;
                        }
                        Token::EndTagToken { .. } => {
                            self.parse_error("end tag not allowed in after head insertion mode");
                            // ignore token
                            continue;
                        }
                        _ => {
                            anything_else = true;
                        }
                    }
                    if anything_else {
                        self.parse_error("anything else not allowed in after head insertion mode");

                        pop_check!(self, "noscript");
                        check_last_element!(self, "head");

                        self.insertion_mode = InsertionMode::InHead;
                        self.reprocess_token = true;
                    }
                }
                // Checked: 1
                InsertionMode::AfterHead => {
                    let mut anything_else = false;

                    match &self.current_token {
                        Token::TextToken { .. } if self.current_token.is_empty_or_white() => {
                            let node = self.create_node(&self.current_token, HTML_NAMESPACE);
                            self.document.add_node(node, current_node!(self).id);
                        }
                        Token::CommentToken { .. } => {
                            let node = self.create_node(&self.current_token, HTML_NAMESPACE);
                            self.document.add_node(node, current_node!(self).id);
                        }
                        Token::DocTypeToken { .. } => {
                            self.parse_error("doctype not allowed in after head insertion mode");
                            // ignore token
                        }
                        Token::StartTagToken { name, .. } if name == "html" => {
                            self.handle_in_body();
                        }
                        Token::StartTagToken { name, .. } if name == "body" => {
                            self.insert_html_element(&self.current_token.clone());

                            self.frameset_ok = false;
                            self.insertion_mode = InsertionMode::InBody;
                        }
                        Token::StartTagToken { name, .. } if name == "frameset" => {
                            self.insert_html_element(&self.current_token.clone());

                            self.insertion_mode = InsertionMode::InFrameset;
                        }
                        Token::StartTagToken { name, .. }
                            if [
                                "base",
                                "basefront",
                                "bgsound",
                                "link",
                                "meta",
                                "noframes",
                                "script",
                                "style",
                                "template",
                                "title",
                            ]
                            .contains(&name.as_str()) =>
                        {
                            self.parse_error("invalid start tag in after head insertion mode");

                            if self.head_element.is_none() {
                                panic!("Head element should not be None");
                            }

                            if let Some(node_id) = self.head_element {
                                self.open_elements.push(node_id);
                            }

                            self.handle_in_head();

                            // Remove the node pointed to by the head element pointer from the stack of open elements (might not be current node at this point)
                            if let Some(node_id) = self.head_element {
                                self.open_elements.retain(|&x| x != node_id);
                            }
                        }
                        Token::EndTagToken { name, .. } if name == "template" => {
                            self.handle_in_head();
                        }
                        Token::EndTagToken { name, .. }
                            if name == "body" || name == "html" || name == "br" =>
                        {
                            anything_else = true;
                        }
                        Token::StartTagToken { name, .. } if name == "head" => {
                            self.parse_error("head tag not allowed in after head insertion mode");
                            // ignore token
                        }
                        Token::EndTagToken { .. } => {
                            self.parse_error("end tag not allowed in after head insertion mode");
                            // Ignore token
                        }
                        _ => {
                            anything_else = true;
                        }
                    }

                    if anything_else {
                        let token = Token::StartTagToken {
                            name: "body".to_string(),
                            is_self_closing: false,
                            attributes: HashMap::new(),
                        };
                        self.insert_html_element(&token);

                        self.insertion_mode = InsertionMode::InBody;
                        self.reprocess_token = true;
                    }
                }
                // Checked:
                InsertionMode::InBody => self.handle_in_body(),
                // Checked: 1
                InsertionMode::Text => {
                    match &self.current_token {
                        Token::TextToken { .. } => {
                            let node = self.create_node(&self.current_token, HTML_NAMESPACE);
                            self.document.add_node(node, current_node!(self).id);
                        }
                        Token::EofToken => {
                            self.parse_error("eof not allowed in text insertion mode");

                            if current_node!(self).name == "script" {
                                self.script_already_started = true;
                            }
                            self.open_elements.pop();
                            self.insertion_mode = self.original_insertion_mode;
                            self.reprocess_token = true;
                        }
                        Token::EndTagToken { name, .. } if name == "script" => {
                            // @TODO: do script stuff!!!!
                        }
                        _ => {
                            self.open_elements.pop();
                            self.insertion_mode = self.original_insertion_mode;
                        }
                    }
                }
                // Checked: 1
                InsertionMode::InTable => self.handle_in_table(),
                // Checked: 1
                InsertionMode::InTableText => {
                    match &self.current_token {
                        Token::TextToken { .. } if self.current_token.is_null() => {
                            self.parse_error(
                                "null character not allowed in in table text insertion mode",
                            );
                            // ignore token
                        }
                        Token::TextToken { value, .. } => {
                            for c in value.chars() {
                                if c == CHAR_NUL {
                                    self.parse_error(
                                        "null character not allowed in in table insertion mode",
                                    );
                                } else {
                                    self.pending_table_character_tokens.push(c);
                                }
                            }
                        }
                        _ => {
                            let tokens = self.pending_table_character_tokens.clone();

                            let mut process_as_intable_anything_else = false;

                            for c in self.pending_table_character_tokens.chars() {
                                if !c.is_ascii_whitespace() {
                                    self.parse_error("non whitespace character in pending table character tokens");
                                    process_as_intable_anything_else = true;
                                    break;
                                }
                            }

                            if process_as_intable_anything_else {
                                self.current_token = Token::TextToken { value: tokens };

                                self.foster_parenting = true;
                                self.handle_in_body();
                                self.foster_parenting = false;
                            } else {
                                let node = self.create_node(
                                    &Token::TextToken { value: tokens },
                                    HTML_NAMESPACE,
                                );
                                self.document.add_node(node, current_node!(self).id);
                            }

                            self.pending_table_character_tokens.clear();

                            self.insertion_mode = self.original_insertion_mode;
                            self.reprocess_token = true;
                        }
                    }
                }
                // Checked: 1
                InsertionMode::InCaption => {
                    let mut process_incaption_body = false;

                    match &self.current_token {
                        Token::EndTagToken { name, .. } if name == "caption" => {
                            process_incaption_body = true;
                        }
                        Token::StartTagToken { name, .. }
                            if [
                                "caption", "col", "colgroup", "tbody", "td", "tfoot", "th",
                                "thead", "tr",
                            ]
                            .contains(&name.as_str()) =>
                        {
                            process_incaption_body = true;
                            self.reprocess_token = true;
                        }
                        Token::EndTagToken { name, .. } if name == "table" => {
                            process_incaption_body = true;
                            self.reprocess_token = true;
                        }
                        Token::EndTagToken { name, .. }
                            if name == "body"
                                || name == "col"
                                || name == "colgroup"
                                || name == "html"
                                || name == "tbody"
                                || name == "td"
                                || name == "tfoot"
                                || name == "th"
                                || name == "thead"
                                || name == "tr" =>
                        {
                            self.parse_error("end tag not allowed in in caption insertion mode");
                            // ignore token
                        }
                        _ => self.handle_in_body(),
                    }

                    if process_incaption_body {
                        if !open_elements_has!(self, "caption") {
                            self.parse_error(
                                "caption end tag not allowed in in caption insertion mode",
                            );
                            // ignore token
                            self.reprocess_token = false;
                            continue;

                            // @TODO: check what fragment case means
                        }

                        self.generate_all_implied_end_tags(None, false);

                        if current_node!(self).name != "caption" {
                            self.parse_error("caption end tag not at top of stack");
                            continue;
                        }

                        pop_until!(self, "caption");
                        self.active_formatting_elements_clear_until_marker();

                        self.insertion_mode = InsertionMode::InTable;
                    }
                }
                // Checked: 1
                InsertionMode::InColumnGroup => {
                    match &self.current_token {
                        Token::TextToken { .. } if self.current_token.is_empty_or_white() => {
                            let node = self.create_node(&self.current_token, HTML_NAMESPACE);
                            self.document.add_node(node, current_node!(self).id);
                        }
                        Token::CommentToken { .. } => {
                            let node = self.create_node(&self.current_token, HTML_NAMESPACE);
                            self.document.add_node(node, current_node!(self).id);
                        }
                        Token::DocTypeToken { .. } => {
                            self.parse_error("doctype not allowed in column group insertion mode");
                            // ignore token
                        }
                        Token::StartTagToken { name, .. } if name == "html" => {
                            self.handle_in_body();
                        }
                        Token::StartTagToken {
                            name,
                            is_self_closing,
                            ..
                        } if name == "col" => {
                            acknowledge_closing_tag!(self, *is_self_closing);

                            self.insert_html_element(&self.current_token.clone());
                            self.open_elements.pop();
                        }
                        Token::StartTagToken { name, .. } if name == "template" => {
                            self.handle_in_head();
                        }
                        Token::EndTagToken { name, .. } if name == "template" => {
                            self.handle_in_head();
                        }
                        Token::EndTagToken { name, .. } if name == "colgroup" => {
                            if current_node!(self).name != "colgroup" {
                                self.parse_error("colgroup end tag not at top of stack");
                                // ignore token
                                continue;
                            }

                            self.open_elements.pop();
                            self.insertion_mode = InsertionMode::InTable;
                        }
                        Token::EndTagToken { name, .. } if name == "col" => {
                            self.parse_error(
                                "col end tag not allowed in column group insertion mode",
                            );
                            // ignore token
                        }
                        _ => {
                            if current_node!(self).name != "colgroup" {
                                self.parse_error("colgroup end tag not at top of stack");
                                // ignore token
                                continue;
                            }
                            self.open_elements.pop();
                            self.insertion_mode = InsertionMode::InTable;
                            self.reprocess_token = true;
                        }
                    }

                    //     Token::StartTagToken { name, .. } if name == "frameset" => {
                    //         self.insert_html_element(&self.current_token);
                    //
                    //         self.insertion_mode = InsertionMode::InFrameset;
                    //     },
                    //
                    //     Token::StartTagToken { name, .. } if ["base", "basefront", "bgsound", "link", "meta", "noframes", "script", "style", "template", "title"].contains(&name.as_str()) => {
                    //         self.parse_error("invalid start tag in after head insertion mode");
                    //
                    //         if let Some(ref value) = self.head_element {
                    //             self.open_elements.push(value.clone());
                    //         }
                    //
                    //         self.handle_in_head();
                    //
                    //         // remove the node pointed to by the head element pointer from the stack of open elements (might not be current node at this point)
                    //     }
                    //     Token::EndTagToken { name, .. } if name == "template" => {
                    //         self.handle_in_head();
                    //     }
                    //     Token::EndTagToken { name, .. } if name == "body" || name == "html" || name == "br"=> {
                    //         anything_else = true;
                    //     }
                    //     Token::StartTagToken { name, .. } if name == "head" => {
                    //         self.parse_error("head tag not allowed in after head insertion mode");
                    //     }
                    //     Token::EndTagToken { .. }  => {
                    //         self.parse_error("end tag not allowed in after head insertion mode");
                    //     }
                    //     _ => {
                    //         anything_else = true;
                    //     }
                    // }
                    //
                    // if anything_else {
                    //     let token = Token::StartTagToken { name: "body".to_string(), is_self_closing: false, attributes: HashMap::new() };
                    //     self.insert_html_element(&token);
                    //
                    //     self.insertion_mode = InsertionMode::InBody;
                    //     self.reprocess_token = true;
                    // }
                }
                // Checked: 1
                InsertionMode::InTableBody => {
                    match &self.current_token {
                        Token::StartTagToken { name, .. } if name == "tr" => {
                            self.clear_stack_back_to_table_body_context();

                            self.insert_html_element(&self.current_token.clone());

                            self.insertion_mode = InsertionMode::InRow;
                        }
                        Token::StartTagToken { name, .. } if name == "th" || name == "td" => {
                            self.parse_error(
                                "th or td tag not allowed in in table body insertion mode",
                            );

                            self.clear_stack_back_to_table_body_context();

                            let token = Token::StartTagToken {
                                name: "tr".to_string(),
                                is_self_closing: false,
                                attributes: HashMap::new(),
                            };
                            self.insert_html_element(&token);

                            self.insertion_mode = InsertionMode::InRow;
                            self.reprocess_token = true;
                        }
                        Token::StartTagToken { name, .. }
                            if name == "tbody" || name == "tfoot" || name == "thead" =>
                        {
                            if !self.is_in_scope(name, Scope::Table) {
                                self.parse_error("tbody, tfoot or thead tag not allowed in in table body insertion mode");
                                // ignore token
                                continue;
                            }

                            self.clear_stack_back_to_table_body_context();
                            self.open_elements.pop();

                            self.insertion_mode = InsertionMode::InTable;
                        }
                        Token::StartTagToken { name, .. }
                            if ["caption", "col", "colgroup", "tbody", "tfoot", "thead"]
                                .contains(&name.as_str()) =>
                        {
                            if !self.is_in_scope("tbody", Scope::Table)
                                && !self.is_in_scope("tfoot", Scope::Table)
                                && !self.is_in_scope("thead", Scope::Table)
                            {
                                self.parse_error("caption, col, colgroup, tbody, tfoot or thead tag not allowed in in table body insertion mode");
                                // ignore token
                                continue;
                            }

                            self.clear_stack_back_to_table_body_context();
                            self.open_elements.pop();

                            self.insertion_mode = InsertionMode::InTable;
                            self.reprocess_token = true;
                        }
                        Token::EndTagToken { name, .. } if name == "table" => {
                            if !self.is_in_scope("tbody", Scope::Table)
                                && !self.is_in_scope("tfoot", Scope::Table)
                                && !self.is_in_scope("thead", Scope::Table)
                            {
                                self.parse_error("caption, col, colgroup, tbody, tfoot or thead tag not allowed in in table body insertion mode");
                                continue;
                            }

                            self.clear_stack_back_to_table_body_context();
                            self.open_elements.pop();

                            self.insertion_mode = InsertionMode::InTable;
                            self.reprocess_token = true;
                        }
                        Token::EndTagToken { name, .. }
                            if [
                                "body", "caption", "col", "colgroup", "html", "td", "th", "tr",
                            ]
                            .contains(&name.as_str()) =>
                        {
                            self.parse_error("end tag not allowed in in table body insertion mode");
                            // ignore token
                        }
                        _ => {
                            self.handle_in_table();
                        }
                    }
                }
                // Checked: 1
                InsertionMode::InRow => {
                    match &self.current_token {
                        Token::StartTagToken { name, .. } if name == "th" || name == "td" => {
                            self.clear_stack_back_to_table_row_context();

                            self.insert_html_element(&self.current_token.clone());

                            self.insertion_mode = InsertionMode::InCell;
                            self.active_formatting_elements_push_marker();
                        }
                        Token::EndTagToken { name, .. } if name == "tr" => {
                            if !self.is_in_scope("tr", Scope::Table) {
                                self.parse_error("tr tag not allowed in in row insertion mode");
                                // ignore token
                                continue;
                            }

                            self.clear_stack_back_to_table_row_context();
                            pop_check!(self, "tr");

                            self.insertion_mode = InsertionMode::InTableBody;
                        }
                        Token::StartTagToken { name, .. }
                            if [
                                "caption", "col", "colgroup", "tbody", "tfoot", "thead", "tr",
                            ]
                            .contains(&name.as_str()) =>
                        {
                            if !self.is_in_scope("tr", Scope::Table) {
                                self.parse_error("caption, col, colgroup, tbody, tfoot or thead tag not allowed in in row insertion mode");
                                // ignore token
                                continue;
                            }

                            self.clear_stack_back_to_table_row_context();
                            pop_check!(self, "tr");

                            self.insertion_mode = InsertionMode::InTableBody;
                            self.reprocess_token = true;
                        }
                        Token::EndTagToken { name, .. } if name == "table" => {
                            if !self.is_in_scope("tr", Scope::Table) {
                                self.parse_error("table tag not allowed in in row insertion mode");
                                // ignore token
                                continue;
                            }

                            self.clear_stack_back_to_table_row_context();
                            pop_check!(self, "tr");

                            self.insertion_mode = InsertionMode::InTableBody;
                            self.reprocess_token = true;
                        }
                        Token::EndTagToken { name, .. }
                            if name == "tbody" || name == "tfoot" || name == "thead" =>
                        {
                            if !self.is_in_scope(name, Scope::Table) {
                                self.parse_error("tbody, tfoot or thead tag not allowed in in table body insertion mode");
                                // ignore token
                                continue;
                            }

                            if !self.is_in_scope("tr", Scope::Table) {
                                // ignore token
                                continue;
                            }

                            self.clear_stack_back_to_table_row_context();
                            pop_check!(self, "tr");

                            self.insertion_mode = InsertionMode::InTableBody;
                            self.reprocess_token = true;
                        }
                        Token::EndTagToken { name, .. }
                            if name == "body"
                                || name == "caption"
                                || name == "col"
                                || name == "colgroup"
                                || name == "html"
                                || name == "td"
                                || name == "th" =>
                        {
                            self.parse_error("end tag not allowed in in row insertion mode");
                            // ignore token
                            continue;
                        }
                        _ => self.handle_in_table(),
                    }
                }
                // Checked: 1
                InsertionMode::InCell => {
                    match &self.current_token {
                        Token::StartTagToken { name, .. } if name == "th" || name == "td" => {
                            let token_name = name.clone();

                            if !self.is_in_scope(name.as_str(), Scope::Table) {
                                self.parse_error(
                                    "th or td tag not allowed in in cell insertion mode",
                                );
                                // ignore token
                                continue;
                            }

                            self.generate_all_implied_end_tags(None, false);

                            if current_node!(self).name != token_name {
                                self.parse_error("current node should be th or td");
                            }

                            pop_until!(self, token_name);

                            self.active_formatting_elements_clear_until_marker();

                            self.insertion_mode = InsertionMode::InRow;
                        }
                        Token::StartTagToken { name, .. }
                            if [
                                "caption", "col", "colgroup", "tbody", "td", "tfoot", "th",
                                "thead", "tr",
                            ]
                            .contains(&name.as_str()) =>
                        {
                            if !self.is_in_scope("td", Scope::Table)
                                && !self.is_in_scope("th", Scope::Table)
                            {
                                self.parse_error("caption, col, colgroup, tbody, tfoot or thead tag not allowed in in cell insertion mode");
                                // ignore token (fragment case?)
                                continue;
                            }

                            self.close_cell();
                            self.reprocess_token = true;
                        }
                        Token::EndTagToken { name, .. }
                            if name == "body"
                                || name == "caption"
                                || name == "col"
                                || name == "colgroup"
                                || name == "html" =>
                        {
                            self.parse_error("end tag not allowed in in cell insertion mode");
                            // ignore token
                        }
                        Token::EndTagToken { name, .. }
                            if name == "table"
                                || name == "tbody"
                                || name == "tfoot"
                                || name == "thead"
                                || name == "tr" =>
                        {
                            if !self.is_in_scope(name.as_str(), Scope::Table) {
                                self.parse_error("tbody, tfoot or thead tag not allowed in in table body insertion mode");
                                // ignore token
                                continue;
                            }

                            self.close_cell();
                            self.reprocess_token = true;
                        }
                        _ => self.handle_in_body(),
                    }
                }
                // Checked: 1
                InsertionMode::InSelect => {
                    match &self.current_token {
                        Token::TextToken { .. } if self.current_token.is_null() => {
                            self.parse_error(
                                "null character not allowed in in select insertion mode",
                            );
                            // ignore token
                        }
                        Token::TextToken { .. } => {
                            let node = self.create_node(&self.current_token, HTML_NAMESPACE);
                            self.document.add_node(node, current_node!(self).id);
                        }
                        Token::CommentToken { .. } => {
                            let node = self.create_node(&self.current_token, HTML_NAMESPACE);
                            self.document.add_node(node, current_node!(self).id);
                        }
                        Token::DocTypeToken { .. } => {
                            self.parse_error("doctype not allowed in in select insertion mode");
                            // ignore token
                        }
                        Token::StartTagToken { name, .. } if name == "html" => {
                            self.handle_in_body();
                        }
                        Token::StartTagToken { name, .. } if name == "option" => {
                            if current_node!(self).name == "option" {
                                self.open_elements.pop();
                            }

                            self.insert_html_element(&self.current_token.clone());
                        }
                        Token::StartTagToken { name, .. } if name == "optgroup" => {
                            if current_node!(self).name == "option" {
                                self.open_elements.pop();
                            }

                            if current_node!(self).name == "optgroup" {
                                self.open_elements.pop();
                            }

                            self.insert_html_element(&self.current_token.clone());
                        }
                        Token::StartTagToken {
                            name,
                            is_self_closing,
                            ..
                        } if name == "hr" => {
                            if current_node!(self).name == "option" {
                                self.open_elements.pop();
                            }

                            if current_node!(self).name == "optgroup" {
                                self.open_elements.pop();
                            }

                            acknowledge_closing_tag!(self, *is_self_closing);

                            self.insert_html_element(&self.current_token.clone());
                            self.open_elements.pop();
                        }
                        Token::EndTagToken { name, .. } if name == "optgroup" => {
                            if current_node!(self).name == "option"
                                && self.open_elements.len() > 1
                                && open_elements_get!(self, self.open_elements.len() - 1).name
                                    == "optgroup"
                            {
                                self.open_elements.pop();
                            }

                            if current_node!(self).name == "optgroup" {
                                self.open_elements.pop();
                            } else {
                                self.parse_error(
                                    "optgroup end tag not allowed in in select insertion mode",
                                );
                                // ignore token
                                continue;
                            }
                        }
                        Token::EndTagToken { name, .. } if name == "option" => {
                            if current_node!(self).name == "option" {
                                self.open_elements.pop();
                            } else {
                                self.parse_error(
                                    "option end tag not allowed in in select insertion mode",
                                );
                                // ignore token
                                continue;
                            }
                        }
                        Token::EndTagToken { name, .. } if name == "select" => {
                            if !self.is_in_scope("select", Scope::Select) {
                                self.parse_error(
                                    "select end tag not allowed in in select insertion mode",
                                );
                                // ignore token
                                continue;
                            }

                            pop_until!(self, "select");
                            self.reset_insertion_mode();
                        }
                        Token::StartTagToken { name, .. } if name == "select" => {
                            self.parse_error("select tag not allowed in in select insertion mode");

                            if !self.is_in_scope("select", Scope::Select) {
                                // ignore token (fragment case?)
                                continue;
                            }

                            pop_until!(self, "select");
                            self.reset_insertion_mode();
                        }
                        Token::StartTagToken { name, .. }
                            if name == "input" || name == "keygen" || name == "textarea" =>
                        {
                            self.parse_error("input, keygen or textarea tag not allowed in in select insertion mode");

                            if !self.is_in_scope("select", Scope::Select) {
                                // ignore token (fragment case)
                                continue;
                            }

                            pop_until!(self, "select");
                            self.reset_insertion_mode();
                            self.reprocess_token = true;
                        }

                        Token::StartTagToken { name, .. }
                            if name == "script" || name == "template" =>
                        {
                            self.handle_in_head();
                        }
                        Token::EndTagToken { name, .. } if name == "template" => {
                            self.handle_in_head();
                        }
                        Token::EofToken => {
                            self.handle_in_body();
                        }
                        _ => {
                            self.parse_error(
                                "anything else not allowed in in select insertion mode",
                            );
                            // ignore token
                        }
                    }
                }
                // Checked: 1
                InsertionMode::InSelectInTable => {
                    match &self.current_token {
                        Token::StartTagToken { name, .. }
                            if name == "caption"
                                || name == "table"
                                || name == "tbody"
                                || name == "tfoot"
                                || name == "thead"
                                || name == "tr"
                                || name == "td"
                                || name == "th" =>
                        {
                            self.parse_error("caption, table, tbody, tfoot, thead, tr, td or th tag not allowed in in select in table insertion mode");

                            pop_until!(self, "select");
                            self.reset_insertion_mode();
                            self.reprocess_token = true;
                        }
                        Token::EndTagToken { name, .. }
                            if name == "caption"
                                || name == "table"
                                || name == "tbody"
                                || name == "tfoot"
                                || name == "thead"
                                || name == "tr"
                                || name == "td"
                                || name == "th" =>
                        {
                            self.parse_error("caption, table, tbody, tfoot, thead, tr, td or th tag not allowed in in select in table insertion mode");

                            if !self.is_in_scope(name, Scope::Select) {
                                // ignore token
                                continue;
                            }

                            pop_until!(self, "select");
                            self.reset_insertion_mode();
                            self.reprocess_token = true;
                        }
                        _ => self.handle_in_select(),
                    }
                }
                // Checked: 1
                InsertionMode::InTemplate => {
                    match &self.current_token {
                        Token::TextToken { .. } => {
                            self.handle_in_body();
                        }
                        Token::CommentToken { .. } => {
                            self.handle_in_body();
                        }
                        Token::DocTypeToken { .. } => {
                            self.handle_in_body();
                        }
                        Token::StartTagToken { name, .. }
                            if name == "base"
                                || name == "basefont"
                                || name == "bgsound"
                                || name == "link"
                                || name == "meta"
                                || name == "noframes"
                                || name == "script"
                                || name == "style"
                                || name == "template"
                                || name == "title" =>
                        {
                            self.handle_in_head();
                        }
                        Token::EndTagToken { name, .. } if name == "template" => {
                            self.handle_in_head();
                        }
                        Token::StartTagToken { name, .. }
                            if name == "caption"
                                || name == "colgroup"
                                || name == "tbody"
                                || name == "tfoot"
                                || name == "thead" =>
                        {
                            self.template_insertion_mode.pop();
                            self.template_insertion_mode.push(InsertionMode::InTable);

                            self.insertion_mode = InsertionMode::InTable;
                            self.reprocess_token = true;
                        }
                        Token::StartTagToken { name, .. } if name == "col" => {
                            self.template_insertion_mode.pop();
                            self.template_insertion_mode
                                .push(InsertionMode::InColumnGroup);

                            self.insertion_mode = InsertionMode::InColumnGroup;
                            self.reprocess_token = true;
                        }
                        Token::StartTagToken { name, .. } if name == "tr" => {
                            self.template_insertion_mode.pop();
                            self.template_insertion_mode
                                .push(InsertionMode::InTableBody);

                            self.insertion_mode = InsertionMode::InTableBody;
                            self.reprocess_token = true;
                        }
                        Token::StartTagToken { name, .. } if name == "td" || name == "th" => {
                            self.template_insertion_mode.pop();
                            self.template_insertion_mode.push(InsertionMode::InRow);

                            self.insertion_mode = InsertionMode::InRow;
                            self.reprocess_token = true;
                        }
                        Token::StartTagToken { .. } => {
                            self.template_insertion_mode.pop();
                            self.template_insertion_mode.push(InsertionMode::InBody);

                            self.insertion_mode = InsertionMode::InBody;
                            self.reprocess_token = true;
                        }
                        Token::EndTagToken { .. } => {
                            self.parse_error("end tag not allowed in in template insertion mode");
                            // ignore token
                            continue;
                        }
                        Token::EofToken => {
                            if !open_elements_has!(self, "template") {
                                self.stop_parsing();
                                continue;
                            }

                            self.parse_error("eof not allowed in in template insertion mode");

                            pop_until!(self, "template");
                            self.active_formatting_elements_clear_until_marker();
                            self.template_insertion_mode.pop();
                            self.reset_insertion_mode();
                            self.reprocess_token = true;
                        }
                    }
                }
                // Checked: 1
                InsertionMode::AfterBody => {
                    match &self.current_token {
                        Token::TextToken { .. } if self.current_token.is_empty_or_white() => {
                            self.handle_in_body();
                        }
                        Token::CommentToken { .. } => {
                            let node = self.create_node(&self.current_token, HTML_NAMESPACE);
                            let html_node_id = self.open_elements.first().unwrap_or_default();
                            self.document.add_node(node, *html_node_id);
                        }
                        Token::DocTypeToken { .. } => {
                            self.parse_error("doctype not allowed in after body insertion mode");
                            // ignore token
                        }
                        Token::StartTagToken { name, .. } if name == "html" => {
                            self.handle_in_body();
                        }
                        Token::EndTagToken { name, .. } if name == "html" => {
                            // @TODO: something with fragment case
                            self.insertion_mode = InsertionMode::AfterAfterBody;
                        }
                        Token::EofToken => {
                            self.stop_parsing();
                            continue;
                        }
                        _ => {
                            self.parse_error(
                                "anything else not allowed in after body insertion mode",
                            );
                            self.insertion_mode = InsertionMode::InBody;
                            self.reprocess_token = true;
                        }
                    }
                }
                // Checked: 1
                InsertionMode::InFrameset => {
                    match &self.current_token {
                        Token::TextToken { .. } if self.current_token.is_empty_or_white() => {
                            let node = self.create_node(&self.current_token, HTML_NAMESPACE);
                            self.document.add_node(node, current_node!(self).id);
                        }
                        Token::CommentToken { .. } => {
                            let node = self.create_node(&self.current_token, HTML_NAMESPACE);
                            self.document.add_node(node, current_node!(self).id);
                        }
                        Token::DocTypeToken { .. } => {
                            self.parse_error("doctype not allowed in frameset insertion mode");
                            // ignore token
                        }
                        Token::StartTagToken { name, .. } if name == "html" => {
                            self.handle_in_body();
                        }
                        Token::StartTagToken { name, .. } if name == "frameset" => {
                            self.insert_html_element(&self.current_token.clone());
                        }
                        Token::EndTagToken { name, .. } if name == "frameset" => {
                            if current_node!(self).name == "html" {
                                self.parse_error(
                                    "frameset tag not allowed in frameset insertion mode",
                                );
                                // ignore token
                                continue;
                            }

                            self.open_elements.pop();

                            if !self.is_fragment_case && current_node!(self).name != "frameset" {
                                self.insertion_mode = InsertionMode::AfterFrameset;
                            }
                        }
                        Token::StartTagToken {
                            name,
                            is_self_closing,
                            ..
                        } if name == "frame" => {
                            acknowledge_closing_tag!(self, *is_self_closing);

                            self.insert_html_element(&self.current_token.clone());
                            self.open_elements.pop();
                        }
                        Token::StartTagToken { name, .. } if name == "noframes" => {
                            self.handle_in_head();
                        }
                        Token::EofToken => {
                            if current_node!(self).name != "html" {
                                self.parse_error("eof not allowed in frameset insertion mode");
                            }
                            self.stop_parsing();
                            continue;
                        }
                        _ => {
                            self.parse_error(
                                "anything else not allowed in frameset insertion mode",
                            );
                            // ignore token
                        }
                    }
                }
                // Checked: 1
                InsertionMode::AfterFrameset => {
                    match &self.current_token {
                        Token::TextToken { .. } if self.current_token.is_empty_or_white() => {
                            let node = self.create_node(&self.current_token, HTML_NAMESPACE);
                            self.document.add_node(node, current_node!(self).id);
                        }
                        Token::CommentToken { .. } => {
                            let node = self.create_node(&self.current_token, HTML_NAMESPACE);
                            self.document.add_node(node, current_node!(self).id);
                        }
                        Token::DocTypeToken { .. } => {
                            self.parse_error("doctype not allowed in frameset insertion mode");
                            // ignore token
                        }
                        Token::StartTagToken { name, .. } if name == "html" => {
                            self.handle_in_body();
                        }
                        Token::EndTagToken { name, .. } if name == "html" => {
                            self.insertion_mode = InsertionMode::AfterAfterFrameset;
                        }
                        Token::StartTagToken { name, .. } if name == "noframes" => {
                            self.handle_in_head();
                        }
                        Token::EofToken => {
                            self.stop_parsing();
                        }
                        _ => {
                            self.parse_error(
                                "anything else not allowed in after frameset insertion mode",
                            );
                            // ignore token
                        }
                    }
                }
                // Checked: 1
                InsertionMode::AfterAfterBody => match &self.current_token {
                    Token::CommentToken { .. } => {
                        let node = self.create_node(&self.current_token, HTML_NAMESPACE);
                        self.document.add_node(node, NodeId::default());
                    }
                    Token::DocTypeToken { .. } => {
                        self.handle_in_body();
                    }
                    Token::TextToken { .. } if self.current_token.is_empty_or_white() => {
                        self.handle_in_body();
                    }
                    Token::StartTagToken { name, .. } if name == "html" => {
                        self.handle_in_body();
                    }
                    Token::EofToken => {
                        self.stop_parsing();
                    }
                    _ => {
                        self.parse_error(
                            "anything else not allowed in after after body insertion mode",
                        );
                        self.insertion_mode = InsertionMode::InBody;
                        self.reprocess_token = true;
                    }
                },
                // Checked: 1
                InsertionMode::AfterAfterFrameset => {
                    match &self.current_token {
                        Token::CommentToken { .. } => {
                            let node = self.create_node(&self.current_token, HTML_NAMESPACE);
                            self.document.add_node(node, NodeId::default());
                        }
                        Token::DocTypeToken { .. } => {
                            self.handle_in_body();
                        }
                        Token::TextToken { .. } if self.current_token.is_empty_or_white() => {
                            self.handle_in_body();
                        }
                        Token::StartTagToken { name, .. } if name == "html" => {
                            self.handle_in_body();
                        }
                        Token::EofToken => {
                            self.stop_parsing();
                        }
                        Token::StartTagToken { name, .. } if name == "noframes" => {
                            self.handle_in_head();
                        }
                        _ => {
                            self.parse_error(
                                "anything else not allowed in after after frameset insertion mode",
                            );
                            // ignore token
                        }
                    }
                }
            }

            // self.display_debug_info();
        }

<<<<<<< HEAD
        (
            &mut self.document,
=======
        Ok((
            &self.document,
>>>>>>> ec796240
            self.error_logger.borrow().get_errors().clone(),
        ))
    }

    // Retrieves a list of all errors generated by the parser/tokenizer
    pub fn get_parse_errors(&self) -> Vec<ParseError> {
        self.error_logger.borrow().get_errors().clone()
    }

    // Send a parse error to the error logger
    fn parse_error(&self, message: &str) {
        self.error_logger
            .borrow_mut()
            .add_error(self.tokenizer.get_position(), message);
    }

    // Create a new node that is not connected or attached to the document arena
    fn create_node(&self, token: &Token, namespace: &str) -> Node {
        let val: String;
        match token {
            Token::DocTypeToken {
                name,
                pub_identifier,
                sys_identifier,
                force_quirks,
            } => {
                val = format!(
                    "doctype[{} {} {} {}]",
                    name.as_deref().unwrap_or(""),
                    pub_identifier.as_deref().unwrap_or(""),
                    sys_identifier.as_deref().unwrap_or(""),
                    force_quirks
                );

                return Node::new_element(val.as_str(), HashMap::new(), namespace);
            }
            Token::StartTagToken {
                name, attributes, ..
            } => Node::new_element(name, attributes.clone(), namespace),
            Token::EndTagToken { name, .. } => Node::new_element(name, HashMap::new(), namespace),
            Token::CommentToken { value } => Node::new_comment(value),
            Token::TextToken { value } => Node::new_text(value.to_string().as_str()),
            Token::EofToken => {
                panic!("EOF token not allowed");
            }
        }
    }

    fn flush_pending_table_character_tokens(&mut self) {}

    // This function will pop elements off the stack until it reaches the first element that matches
    // our condition (which can be changed with the except and thoroughly parameters)
    fn generate_all_implied_end_tags(&mut self, except: Option<&str>, thoroughly: bool) {
        loop {
            if self.open_elements.is_empty() {
                return;
            }

            let val = current_node!(self).name.clone();

            if let Some(except) = except {
                if except == val {
                    return;
                }
            }

            if thoroughly && !["tbody", "td", "tfoot", "th", "thead", "tr"].contains(&val.as_str())
            {
                return;
            }

            if ![
                "dd", "dt", "li", "option", "optgroup", "p", "rb", "rp", "rt", "rtc",
            ]
            .contains(&val.as_str())
            {
                return;
            }

            self.open_elements.pop();
        }
    }

    // Reset insertion mode based on all kind of rules
    fn reset_insertion_mode(&mut self) {
        let mut last = false;
        let mut idx = self.open_elements.len() - 1;

        loop {
            let node = open_elements_get!(self, idx);
            if idx == 0 {
                last = true;
                // @TODO:
                // if fragment_case {
                //   node = context element !???
                // }
            }

            if node.name == "select" {
                if last {
                    self.insertion_mode = InsertionMode::InSelect;
                    return;
                }

                let mut ancestor_idx = idx;
                loop {
                    if ancestor_idx == 0 {
                        self.insertion_mode = InsertionMode::InSelect;
                        return;
                    }

                    ancestor_idx -= 1;
                    let ancestor = open_elements_get!(self, ancestor_idx);

                    if ancestor.name == "template" {
                        self.insertion_mode = InsertionMode::InSelect;
                        return;
                    }

                    if ancestor.name == "table" {
                        self.insertion_mode = InsertionMode::InSelectInTable;
                        return;
                    }
                }
            }

            if (node.name == "td" || node.name == "th") && !last {
                self.insertion_mode = InsertionMode::InCell;
                return;
            }
            if node.name == "tr" {
                self.insertion_mode = InsertionMode::InRow;
                return;
            }
            if ["tbody", "thead", "tfoot"]
                .iter()
                .any(|&elem| elem == node.name)
            {
                self.insertion_mode = InsertionMode::InTableBody;
                return;
            }
            if node.name == "caption" {
                self.insertion_mode = InsertionMode::InCaption;
                return;
            }
            if node.name == "colgroup" {
                self.insertion_mode = InsertionMode::InColumnGroup;
                return;
            }
            if node.name == "table" {
                self.insertion_mode = InsertionMode::InTable;
                return;
            }
            if node.name == "template" {
                self.insertion_mode = *self.template_insertion_mode.last().unwrap();
                return;
            }
            if node.name == "head" && !last {
                self.insertion_mode = InsertionMode::InHead;
                return;
            }
            if node.name == "body" {
                self.insertion_mode = InsertionMode::InBody;
                return;
            }
            if node.name == "frameset" {
                self.insertion_mode = InsertionMode::InFrameset;
                return;
            }
            if node.name == "html" {
                if self.head_element.is_none() {
                    self.insertion_mode = InsertionMode::BeforeHead;
                    return;
                }
                self.insertion_mode = InsertionMode::AfterHead;
                return;
            }
            if last {
                self.insertion_mode = InsertionMode::InBody;
                return;
            }

            idx -= 1;
        }
    }

    // Pop all elements back to a table context
    fn clear_stack_back_to_table_context(&mut self) {
        while !self.open_elements.is_empty() {
            if ["table", "template", "html"].contains(&current_node!(self).name.as_str()) {
                return;
            }
            self.open_elements.pop();
        }
    }

    // Pop all elements back to a table context
    fn clear_stack_back_to_table_body_context(&mut self) {
        while !self.open_elements.is_empty() {
            if ["tbody", "tfoot", "thead", "template", "html"]
                .contains(&current_node!(self).name.as_str())
            {
                return;
            }
            self.open_elements.pop();
        }
    }

    // Pop all elements back to a table row context
    fn clear_stack_back_to_table_row_context(&mut self) {
        while !self.open_elements.is_empty() {
            let val = current_node!(self).name.clone();
            if ["tr", "template", "html"].contains(&val.as_str()) {
                return;
            }
            self.open_elements.pop();
        }
    }

    // Checks if the given element is in given scope
    fn is_in_scope(&self, tag: &str, scope: Scope) -> bool {
        for &node_id in self.open_elements.iter().rev() {
            let node = self
                .document
                .get_node_by_id(node_id)
                .expect("node not found");

            if node.name == tag {
                return true;
            }

            match scope {
                Scope::Regular => {
                    if [
                        "applet", "caption", "html", "table", "td", "th", "marquee", "object",
                        "template",
                    ]
                    .contains(&node.name.as_str())
                    {
                        return false;
                    }
                }
                Scope::ListItem => {
                    if [
                        "applet", "caption", "html", "table", "td", "th", "marquee", "object",
                        "template", "ol", "ul",
                    ]
                    .contains(&node.name.as_str())
                    {
                        return false;
                    }
                }
                Scope::Button => {
                    if [
                        "applet", "caption", "html", "table", "td", "th", "marquee", "object",
                        "template", "button",
                    ]
                    .contains(&node.name.as_str())
                    {
                        return false;
                    }
                }
                Scope::Table => {
                    if ["html", "table", "template"].contains(&node.name.as_str()) {
                        return false;
                    }
                }
                Scope::Select => {
                    // Note: NOT contains instead of contains
                    if !["optgroup", "option"].contains(&node.name.as_str()) {
                        return false;
                    }
                }
            }
        }

        false
    }

    // Closes a table cell and switches the insertion mode to InRow
    fn close_cell(&mut self) {
        self.generate_all_implied_end_tags(None, false);

        let tag = current_node!(self).name.clone();
        if tag != "td" && tag != "th" {
            self.parse_error("current node should be td or th");
        }

        pop_until_any!(self, ["td", "th"]);

        self.active_formatting_elements_clear_until_marker();
        self.insertion_mode = InsertionMode::InRow;
    }

    // Handle insertion mode "in_body"
    fn handle_in_body(&mut self) {
        let mut any_other_end_tag = false;

        match &self.current_token.clone() {
            Token::TextToken { .. } if self.current_token.is_null() => {
                self.parse_error("null character not allowed in in body insertion mode");
                // ignore token
            }
            Token::TextToken { .. } if self.current_token.is_empty_or_white() => {
                self.reconstruct_formatting();

                let node = self.create_node(&self.current_token, HTML_NAMESPACE);
                self.document.add_node(node, current_node!(self).id);
            }
            Token::TextToken { .. } => {
                self.reconstruct_formatting();

                let node = self.create_node(&self.current_token, HTML_NAMESPACE);
                self.document.add_node(node, current_node!(self).id);

                self.frameset_ok = false;
            }
            Token::CommentToken { .. } => {
                let node = self.create_node(&self.current_token, HTML_NAMESPACE);
                self.document.add_node(node, current_node!(self).id);
            }
            Token::DocTypeToken { .. } => {
                self.parse_error("doctype not allowed in in body insertion mode");
                // ignore token
            }
            Token::StartTagToken {
                name, attributes, ..
            } if name == "html" => {
                self.parse_error("html tag not allowed in in body insertion mode");

                if open_elements_has!(self, "template") {
                    // ignore token
                    return;
                }

                // Add attributes to html element
                if let NodeData::Element {
                    attributes: node_attributes,
                    ..
                } = &mut current_node_mut!(self).data
                {
                    for (key, value) in attributes {
                        if !node_attributes.contains_key(key) {
                            node_attributes.insert(key.clone(), value.clone());
                        }
                    }
                };
            }
            Token::StartTagToken { name, .. }
                if name == "base"
                    || name == "basefont"
                    || name == "bgsound"
                    || name == "link"
                    || name == "meta"
                    || name == "noframes"
                    || name == "script"
                    || name == "style"
                    || name == "template"
                    || name == "title" =>
            {
                self.handle_in_head();
            }
            Token::EndTagToken { name, .. } if name == "template" => {
                self.handle_in_head();
            }
            Token::StartTagToken { name, .. } if name == "body" => {
                self.parse_error("body tag not allowed in in body insertion mode");

                if self.open_elements.len() > 1
                    || open_elements_get!(self, NodeId::root().next()).name != "body"
                {
                    // ignore token
                    return;
                }

                if open_elements_has!(self, "template") {
                    // ignore token
                    return;
                }

                self.frameset_ok = false;

                // Add attributes to body element
                // @TODO add body attributes
            }
            Token::StartTagToken { name, .. } if name == "frameset" => {
                self.parse_error("frameset tag not allowed in in body insertion mode");

                if self.open_elements.len() == 1
                    || open_elements_get!(self, NodeId::root().next()).name != "body"
                {
                    // ignore token
                    return;
                }

                if !self.frameset_ok {
                    // ignore token
                    return;
                }

                self.open_elements.remove(1);

                while current_node!(self).name != "html" {
                    self.open_elements.pop();
                }

                self.insert_html_element(&self.current_token.clone());

                self.insertion_mode = InsertionMode::InFrameset;
            }
            Token::EofToken => {
                if !self.template_insertion_mode.is_empty() {
                    self.handle_in_template();
                } else {
                    // @TODO: do stuff
                    self.stop_parsing();
                }
            }
            Token::EndTagToken { name, .. } if name == "body" => {
                if !self.is_in_scope("body", Scope::Regular) {
                    self.parse_error("body end tag not in scope");
                    // ignore token
                    return;
                }

                // @TODO: Other stuff

                self.insertion_mode = InsertionMode::AfterBody;
            }
            Token::EndTagToken { name, .. } if name == "html" => {
                if !self.is_in_scope("body", Scope::Regular) {
                    self.parse_error("body end tag not in scope");
                    // ignore token
                    return;
                }

                // @TODO: Other stuff

                self.insertion_mode = InsertionMode::AfterBody;
                self.reprocess_token = true;
            }
            Token::StartTagToken { name, .. }
                if name == "address"
                    || name == "article"
                    || name == "aside"
                    || name == "blockquote"
                    || name == "center"
                    || name == "details"
                    || name == "dialog"
                    || name == "dir"
                    || name == "div"
                    || name == "dl"
                    || name == "fieldset"
                    || name == "figcaption"
                    || name == "figure"
                    || name == "footer"
                    || name == "header"
                    || name == "hgroup"
                    || name == "main"
                    || name == "menu"
                    || name == "nav"
                    || name == "ol"
                    || name == "p"
                    || name == "section"
                    || name == "summary"
                    || name == "ul" =>
            {
                if self.is_in_scope("p", Scope::Button) {
                    self.close_p_element();
                }

                self.insert_html_element(&self.current_token.clone());
            }
            Token::StartTagToken { name, .. }
                if name == "h1"
                    || name == "h2"
                    || name == "h3"
                    || name == "h4"
                    || name == "h5"
                    || name == "h6" =>
            {
                if self.is_in_scope("p", Scope::Button) {
                    self.close_p_element();
                }

                if ["h1", "h2", "h3", "h4", "h5", "h6"].contains(&current_node!(self).name.as_str())
                {
                    self.parse_error("h1-h6 not allowed in in body insertion mode");
                    self.open_elements.pop();
                }

                self.insert_html_element(&self.current_token.clone());
            }
            Token::StartTagToken { name, .. } if name == "pre" || name == "listing" => {
                if self.is_in_scope("p", Scope::Button) {
                    self.close_p_element();
                }

                self.insert_html_element(&self.current_token.clone());

                // @TODO: Next token is LF, ignore and move on to the next one

                self.frameset_ok = false;
            }
            Token::StartTagToken { name, .. } if name == "form" => {
                {
                    if self.form_element.is_some() && !open_elements_has!(self, "template") {
                        self.parse_error("error with template, form shzzl");
                        // ignore token
                    }

                    if self.is_in_scope("p", Scope::Button) {
                        self.close_p_element();
                    }
                }

                let node_id = self.insert_html_element(&self.current_token.clone());
                if !open_elements_has!(self, "template") {
                    self.form_element = Some(node_id);
                }
            }
            Token::StartTagToken { name, .. } if name == "li" => {}
            Token::StartTagToken { name, .. } if name == "dd" || name == "dt" => {}
            Token::StartTagToken { name, .. } if name == "plaintext" => {
                if self.is_in_scope("p", Scope::Button) {
                    self.close_p_element();
                }

                self.insert_html_element(&self.current_token.clone());

                self.tokenizer.state = State::PlaintextState;
            }
            Token::StartTagToken { name, .. } if name == "button" => {
                if self.is_in_scope("button", Scope::Regular) {
                    self.parse_error("button tag not allowed in in body insertion mode");
                    self.generate_all_implied_end_tags(None, false);
                    pop_until!(self, "button");
                }

                self.reconstruct_formatting();
                self.insert_html_element(&self.current_token.clone());
                self.frameset_ok = false;
            }
            Token::EndTagToken { name, .. }
                if name == "address"
                    || name == "article"
                    || name == "aside"
                    || name == "blockquote"
                    || name == "button"
                    || name == "center"
                    || name == "details"
                    || name == "dialog"
                    || name == "dir"
                    || name == "div"
                    || name == "dl"
                    || name == "fieldset"
                    || name == "figcaption"
                    || name == "figure"
                    || name == "footer"
                    || name == "header"
                    || name == "hgroup"
                    || name == "listing"
                    || name == "main"
                    || name == "menu"
                    || name == "nav"
                    || name == "ol"
                    || name == "pre"
                    || name == "section"
                    || name == "summary"
                    || name == "ul" =>
            {
                if !self.is_in_scope(name, Scope::Regular) {
                    self.parse_error("end tag not in scope");
                    // ignore token
                    return;
                }

                self.generate_all_implied_end_tags(None, false);

                let cn = current_node!(self);
                if cn.name != *name {
                    self.parse_error("end tag not at top of stack");
                }

                pop_until!(self, *name);
            }
            Token::EndTagToken { name, .. } if name == "form" => {
                if !open_elements_has!(self, "template") {
                    let node_id = self.form_element;
                    self.form_element = None;

                    if node_id.is_none() || !self.is_in_scope(name, Scope::Regular) {
                        self.parse_error("end tag not in scope");
                        // ignore token
                        return;
                    }
                    let node_id = node_id.expect("node_id");

                    self.generate_all_implied_end_tags(None, false);

                    let cn = current_node!(self);
                    if cn.name != *name {
                        self.parse_error("end tag not at top of stack");
                    }

                    if node_id != cn.id {
                        self.parse_error("end tag not at top of stack");
                    }
                } else {
                    if !self.is_in_scope(name, Scope::Regular) {
                        self.parse_error("end tag not in scope");
                        // ignore token
                        return;
                    }

                    self.generate_all_implied_end_tags(None, false);

                    let cn = current_node!(self);
                    if cn.name != *name {
                        self.parse_error("end tag not at top of stack");
                    }

                    pop_until!(self, *name);
                }
            }
            Token::EndTagToken { name, .. } if name == "p" => {
                if !self.is_in_scope(name, Scope::Button) {
                    self.parse_error("end tag not in scope");

                    let token = Token::StartTagToken {
                        name: "p".to_string(),
                        is_self_closing: false,
                        attributes: HashMap::new(),
                    };
                    self.insert_html_element(&token);
                }

                self.close_p_element();
            }
            Token::EndTagToken { name, .. } if name == "li" => {
                if !self.is_in_scope(name, Scope::ListItem) {
                    self.parse_error("end tag not in scope");
                    // ignore token
                    return;
                }

                self.generate_all_implied_end_tags(Some("li"), false);

                if current_node!(self).name != *name {
                    self.parse_error("end tag not at top of stack");
                }

                pop_until!(self, *name);
            }
            Token::EndTagToken { name, .. } if name == "dd" || name == "dt" => {
                if !self.is_in_scope(name, Scope::Regular) {
                    self.parse_error("end tag not in scope");
                    // ignore token
                    return;
                }

                self.generate_all_implied_end_tags(Some(name), false);

                if current_node!(self).name != *name {
                    self.parse_error("end tag not at top of stack");
                }

                pop_until!(self, *name);
            }
            Token::EndTagToken { name, .. }
                if name == "h1"
                    || name == "h2"
                    || name == "h3"
                    || name == "h4"
                    || name == "h5"
                    || name == "h6" =>
            {
                if !self.is_in_scope("h1", Scope::Regular)
                    || !self.is_in_scope("h2", Scope::Regular)
                    || !self.is_in_scope("h3", Scope::Regular)
                    || !self.is_in_scope("h4", Scope::Regular)
                    || !self.is_in_scope("h5", Scope::Regular)
                    || !self.is_in_scope("h6", Scope::Regular)
                {
                    self.parse_error("end tag not in scope");
                    // ignore token
                    return;
                }

                self.generate_all_implied_end_tags(Some(name), false);

                if current_node!(self).name != *name {
                    self.parse_error("end tag not at top of stack");
                }

                pop_until_any!(self, ["h1", "h2", "h3", "h4", "h5", "h6"]);
            }
            Token::EndTagToken { name, .. } if name == "sarcasm" => {
                // Take a deep breath
                any_other_end_tag = true;
            }
            Token::StartTagToken { name, .. } if name == "a" => {
                if let Some(node_id) = self.active_formatting_elements_has_until_marker("a") {
                    self.parse_error("a tag in active formatting elements");
                    match self.run_adoption_agency(&self.current_token.clone()) {
                        AdoptionResult::Completed => {}
                        AdoptionResult::ProcessAsAnyOther => {
                            any_other_end_tag = true;
                        }
                    }

                    if !any_other_end_tag {
                        // Remove from lists if not done already by the adoption agency
                        open_elements_remove!(self, node_id);
                        self.active_formatting_elements_remove(node_id);
                    }
                }

                if !any_other_end_tag {
                    self.reconstruct_formatting();

                    let node_id = self.insert_html_element(&self.current_token.clone());
                    self.active_formatting_elements_push(node_id);
                }
            }
            Token::StartTagToken { name, .. }
                if name == "b"
                    || name == "big"
                    || name == "code"
                    || name == "em"
                    || name == "font"
                    || name == "i"
                    || name == "s"
                    || name == "small"
                    || name == "strike"
                    || name == "strong"
                    || name == "tt"
                    || name == "u" =>
            {
                self.reconstruct_formatting();

                let node_id = self.insert_html_element(&self.current_token.clone());
                self.active_formatting_elements_push(node_id);
            }
            Token::StartTagToken { name, .. } if name == "nobr" => {
                self.reconstruct_formatting();

                if self.is_in_scope("nobr", Scope::Regular) {
                    self.parse_error("nobr tag in scope");
                    match self.run_adoption_agency(&self.current_token.clone()) {
                        AdoptionResult::Completed => {}
                        AdoptionResult::ProcessAsAnyOther => {
                            any_other_end_tag = true;
                        }
                    }

                    if !any_other_end_tag {
                        // @todo: do we run this even when we run the adoption agency with out processAsAnyOther?
                        self.reconstruct_formatting();
                    }
                }

                let node_id = self.insert_html_element(&self.current_token.clone());
                self.active_formatting_elements_push(node_id);
            }
            Token::EndTagToken { name, .. }
                if name == "a"
                    || name == "b"
                    || name == "big"
                    || name == "code"
                    || name == "em"
                    || name == "font"
                    || name == "i"
                    || name == "nobr"
                    || name == "s"
                    || name == "small"
                    || name == "strike"
                    || name == "strong"
                    || name == "tt"
                    || name == "u" =>
            {
                match self.run_adoption_agency(&self.current_token.clone()) {
                    AdoptionResult::Completed => {}
                    AdoptionResult::ProcessAsAnyOther => {
                        any_other_end_tag = true;
                    }
                }
            }
            Token::StartTagToken { name, .. }
                if name == "applet" || name == "marquee" || name == "object" =>
            {
                self.reconstruct_formatting();

                self.insert_html_element(&self.current_token.clone());

                self.active_formatting_elements_push_marker();
                self.frameset_ok = false;
            }
            Token::EndTagToken { name, .. }
                if name == "applet" || name == "marquee" || name == "object" =>
            {
                if !self.is_in_scope(name, Scope::Regular) {
                    self.parse_error("end tag not in scope");
                    // ignore token
                    return;
                }

                self.generate_all_implied_end_tags(None, false);

                if current_node!(self).name != *name {
                    self.parse_error("end tag not at top of stack");
                }

                pop_until!(self, *name);
                self.active_formatting_elements_clear_until_marker();
            }
            Token::StartTagToken { name, .. } if name == "table" => {
                if self.document.quirks_mode != QuirksMode::Quirks
                    && self.is_in_scope("p", Scope::Button)
                {
                    self.close_p_element();
                }

                self.insert_html_element(&self.current_token.clone());

                self.frameset_ok = false;
                self.insertion_mode = InsertionMode::InTable;
            }
            Token::EndTagToken {
                name,
                is_self_closing,
                ..
            } if name == "br" => {
                self.parse_error("br end tag not allowed");
                self.reconstruct_formatting();

                // Remove attributes if any
                let mut br = self.current_token.clone();
                if let Token::StartTagToken { attributes, .. } = &mut br {
                    attributes.clear();
                }

                let node = self.create_node(&br, HTML_NAMESPACE);
                self.document.add_node(node, current_node!(self).id);

                self.open_elements.pop();
                acknowledge_closing_tag!(self, *is_self_closing);
                self.frameset_ok = false;
            }
            Token::StartTagToken {
                name,
                is_self_closing,
                ..
            } if name == "area"
                || name == "br"
                || name == "embed"
                || name == "img"
                || name == "keygen"
                || name == "wbr" =>
            {
                self.reconstruct_formatting();

                self.insert_html_element(&self.current_token.clone());
                self.open_elements.pop();

                acknowledge_closing_tag!(self, *is_self_closing);
                self.frameset_ok = false;
            }
            Token::StartTagToken {
                name,
                is_self_closing,
                attributes,
            } if name == "input" => {
                self.reconstruct_formatting();

                let node = self.create_node(&self.current_token, HTML_NAMESPACE);
                self.document.add_node(node, current_node!(self).id);
                self.open_elements.pop();

                acknowledge_closing_tag!(self, *is_self_closing);

                if !attributes.contains_key("type")
                    || attributes.get("type") != Some(&String::from("hidden"))
                {
                    self.frameset_ok = false;
                }
            }
            Token::StartTagToken {
                name,
                is_self_closing,
                ..
            } if name == "param" || name == "source" || name == "track" => {
                let node = self.create_node(&self.current_token, HTML_NAMESPACE);
                self.document.add_node(node, current_node!(self).id);
                self.open_elements.pop();

                acknowledge_closing_tag!(self, *is_self_closing);
            }
            Token::StartTagToken {
                name,
                is_self_closing,
                ..
            } if name == "hr" => {
                if self.is_in_scope("p", Scope::Button) {
                    self.close_p_element();
                }

                let node = self.create_node(&self.current_token, HTML_NAMESPACE);
                self.document.add_node(node, current_node!(self).id);
                self.open_elements.pop();

                acknowledge_closing_tag!(self, *is_self_closing);
                self.frameset_ok = false;
            }
            Token::StartTagToken {
                name,
                is_self_closing,
                attributes,
            } if name == "image" => {
                self.parse_error("image tag not allowed");
                self.current_token = Token::StartTagToken {
                    name: "img".to_string(),
                    attributes: attributes.clone(),
                    is_self_closing: *is_self_closing,
                };
                self.reprocess_token = true;
            }
            Token::StartTagToken { name, .. } if name == "textarea" => {
                let node = self.create_node(&self.current_token, HTML_NAMESPACE);
                self.document.add_node(node, current_node!(self).id);
                self.open_elements.pop();

                // @TODO: if next token == LF, ignore and move on to the next one

                self.tokenizer.state = State::RcDataState;
                self.frameset_ok = false;
                self.insertion_mode = InsertionMode::Text;
            }
            Token::StartTagToken { name, .. } if name == "xmp" => {
                if self.is_in_scope("p", Scope::Button) {
                    self.close_p_element();
                }

                self.reconstruct_formatting();

                self.frameset_ok = false;
                self.parse_raw_data();
            }
            Token::StartTagToken { name, .. } if name == "iframe" => {
                self.frameset_ok = false;
                self.parse_raw_data();
            }
            Token::StartTagToken { name, .. } if name == "noembed" => {
                self.parse_raw_data();
            }
            Token::StartTagToken { name, .. } if name == "noscript" && self.scripting_enabled => {
                self.parse_raw_data();
            }
            Token::StartTagToken { name, .. } if name == "select" => {
                self.reconstruct_formatting();

                let node = self.create_node(&self.current_token, HTML_NAMESPACE);
                self.document.add_node(node, current_node!(self).id);
                self.open_elements.pop();

                self.frameset_ok = false;

                if self.insertion_mode == InsertionMode::InTable
                    || self.insertion_mode == InsertionMode::InCaption
                    || self.insertion_mode == InsertionMode::InTableBody
                    || self.insertion_mode == InsertionMode::InRow
                    || self.insertion_mode == InsertionMode::InCell
                {
                    self.insertion_mode = InsertionMode::InSelectInTable;
                } else {
                    self.insertion_mode = InsertionMode::InSelect;
                }
            }
            Token::StartTagToken { name, .. } if name == "optgroup" || name == "option" => {
                if current_node!(self).name == "option" {
                    self.open_elements.pop();
                }

                self.reconstruct_formatting();

                let node = self.create_node(&self.current_token, HTML_NAMESPACE);
                self.document.add_node(node, current_node!(self).id);
            }
            Token::StartTagToken { name, .. } if name == "rb" || name == "rtc" => {
                if self.is_in_scope("ruby", Scope::Regular) {
                    self.generate_all_implied_end_tags(None, false);
                }

                if current_node!(self).name != "ruby" {
                    self.parse_error("rb or rtc not in scope");
                }

                let node = self.create_node(&self.current_token, HTML_NAMESPACE);
                self.document.add_node(node, current_node!(self).id);
            }
            Token::StartTagToken { name, .. } if name == "rp" || name == "rt" => {
                if self.is_in_scope("ruby", Scope::Regular) {
                    self.generate_all_implied_end_tags(Some("rtc"), false);
                }

                if current_node!(self).name != "rtc" && current_node!(self).name != "ruby" {
                    self.parse_error("rp or rt not in scope");
                }

                let node = self.create_node(&self.current_token, HTML_NAMESPACE);
                self.document.add_node(node, current_node!(self).id);
            }
            Token::StartTagToken {
                name,
                is_self_closing,
                attributes,
            } if name == "math" => {
                self.reconstruct_formatting();

                let mut token = Token::StartTagToken {
                    name: name.clone(),
                    attributes: attributes.clone(),
                    is_self_closing: *is_self_closing,
                };
                self.adjust_mathml_attributes(&mut token);
                self.adjust_foreign_attributes(&mut token);

                self.insert_foreign_element(&token, MATHML_NAMESPACE.into());

                if *is_self_closing {
                    self.open_elements.pop();
                    acknowledge_closing_tag!(self, *is_self_closing);
                }
            }
            Token::StartTagToken {
                name,
                is_self_closing,
                attributes,
            } if name == "svg" => {
                self.reconstruct_formatting();

                let mut token = Token::StartTagToken {
                    name: name.clone(),
                    attributes: attributes.clone(),
                    is_self_closing: *is_self_closing,
                };

                self.adjust_svg_attributes(&mut token);
                self.adjust_foreign_attributes(&mut token);
                self.insert_foreign_element(&token, SVG_NAMESPACE.into());

                if *is_self_closing {
                    self.open_elements.pop();
                    acknowledge_closing_tag!(self, *is_self_closing);
                }
            }
            Token::StartTagToken { name, .. }
                if name == "caption"
                    || name == "col"
                    || name == "colgroup"
                    || name == "frame"
                    || name == "head"
                    || name == "tbody"
                    || name == "td"
                    || name == "tfoot"
                    || name == "th"
                    || name == "thead"
                    || name == "tr" =>
            {
                self.parse_error("tag not allowed in in body insertion mode");
                // ignore token
            }
            Token::StartTagToken { .. } => {
                self.reconstruct_formatting();
                self.insert_html_element(&self.current_token.clone());
            }
            _ => any_other_end_tag = true,
        }

        if any_other_end_tag {
            if self.open_elements.is_empty() {
                self.parse_error("no open elements");
                // ignore token
                return;
            }

            let token_name = match self.current_token {
                Token::EndTagToken { ref name, .. } => name.clone(),
                _ => unreachable!(),
            };

            for idx in (0..self.open_elements.len()).rev() {
                let node_id = self.open_elements[idx];
                let node = self
                    .document
                    .get_node_by_id(node_id)
                    .expect("node not found")
                    .clone();

                if node.name == token_name {
                    self.generate_all_implied_end_tags(Some(node.name.as_str()), false);

                    // It might be possible that the last item is not our node_id. Emit parse error if so
                    if current_node!(self).id != node.id {
                        self.parse_error("end tag not at top of stack");
                    }

                    // Pop until we reach the node.id
                    while current_node!(self).id != node.id {
                        self.open_elements.pop();
                    }
                    // Pop node_id as well
                    self.open_elements.pop();

                    break;
                }

                if node.is_special() {
                    self.parse_error("special node");
                    // ignore token
                    return;
                }
            }
        }
    }

    // Handle insertion mode "in_head"
    fn handle_in_head(&mut self) {
        let mut anything_else = false;

        match &self.current_token {
            Token::TextToken { .. } if self.current_token.is_empty_or_white() => {
                let node = self.create_node(&self.current_token, HTML_NAMESPACE);
                self.document.add_node(node, current_node!(self).id);
            }
            Token::CommentToken { .. } => {
                let node = self.create_node(&self.current_token, HTML_NAMESPACE);
                self.document.add_node(node, current_node!(self).id);
            }
            Token::DocTypeToken { .. } => {
                self.parse_error("doctype not allowed in before head insertion mode");
                // ignore token
            }
            Token::StartTagToken {
                name,
                is_self_closing,
                ..
            } if name == "base" || name == "basefont" || name == "bgsound" || name == "link" => {
                acknowledge_closing_tag!(self, *is_self_closing);

                self.insert_html_element(&self.current_token.clone());
                self.open_elements.pop();
            }
            Token::StartTagToken {
                name,
                is_self_closing,
                ..
            } if name == "meta" => {
                acknowledge_closing_tag!(self, *is_self_closing);

                self.insert_html_element(&self.current_token.clone());
                self.open_elements.pop();

                // @TODO: if active speculative html parser is null then...
                // we probably want to change the encoding if the element has a charset attribute and the current encoding is "tentative"
            }
            Token::StartTagToken { name, .. } if name == "title" => {
                self.parse_rcdata();
            }
            Token::StartTagToken { name, .. } if name == "noscript" && self.scripting_enabled => {
                self.parse_raw_data();
            }
            Token::StartTagToken { name, .. } if name == "noframes" || name == "style" => {
                self.parse_raw_data();
            }
            Token::StartTagToken { name, .. } if name == "noscript" && !self.scripting_enabled => {
                self.insert_html_element(&self.current_token.clone());
                self.insertion_mode = InsertionMode::InHeadNoscript;
            }
            Token::StartTagToken { name, .. } if name == "script" => {
                // @TODO: lots of work
            }
            Token::EndTagToken { name, .. } if name == "head" => {
                pop_check!(self, "head");
                self.insertion_mode = InsertionMode::AfterHead;
            }
            Token::EndTagToken { name, .. } if name == "body" || name == "html" || name == "br" => {
                anything_else = true;
            }
            Token::StartTagToken { name, .. } if name == "template" => {
                self.insert_html_element(&self.current_token.clone());
                self.active_formatting_elements_push_marker();
                self.frameset_ok = false;
                self.insertion_mode = InsertionMode::InTemplate;
                self.template_insertion_mode.push(InsertionMode::InTemplate);
            }
            Token::EndTagToken { name, .. } if name == "template" => {
                if !open_elements_has!(self, "template") {
                    self.parse_error("could not find template tag in open element stack");
                    // ignore token
                    return;
                }

                self.generate_all_implied_end_tags(None, true);

                if current_node!(self).name != "template" {
                    self.parse_error("template end tag not at top of stack");
                }

                pop_until!(self, "template");
                self.active_formatting_elements_clear_until_marker();
                self.template_insertion_mode.pop();

                self.reset_insertion_mode();
            }
            Token::StartTagToken { name, .. } if name == "head" => {
                self.parse_error("head tag not allowed in in head insertion mode");
                // ignore token
                return;
            }
            Token::EndTagToken { .. } => {
                self.parse_error("end tag not allowed in in head insertion mode");
                // ignore token
                return;
            }
            _ => {
                anything_else = true;
            }
        }
        if anything_else {
            pop_check!(self, "head");
            self.insertion_mode = InsertionMode::AfterHead;
            self.reprocess_token = true;
        }
    }

    // Handle insertion mode "in_template"
    fn handle_in_template(&mut self) {
        todo!()
    }

    // Handle insertion mode "in_table"
    fn handle_in_table(&mut self) {
        let mut anything_else = false;

        match &self.current_token {
            Token::TextToken { .. }
                if ["table", "tbody", "template", "tfoot", "tr"]
                    .iter()
                    .any(|&node| node == current_node!(self).name) =>
            {
                self.pending_table_character_tokens = String::new();
                self.original_insertion_mode = self.insertion_mode;
                self.insertion_mode = InsertionMode::InTableText;
                self.reprocess_token = true;
            }
            Token::CommentToken { .. } => {
                let node = self.create_node(&self.current_token, HTML_NAMESPACE);
                self.document.add_node(node, current_node!(self).id);
            }
            Token::DocTypeToken { .. } => {
                self.parse_error("doctype not allowed in in table insertion mode");
                // ignore token
            }
            Token::StartTagToken { name, .. } if name == "caption" => {
                self.clear_stack_back_to_table_context();
                self.active_formatting_elements_push_marker();
                self.insert_html_element(&self.current_token.clone());
                self.insertion_mode = InsertionMode::InCaption;
            }
            Token::StartTagToken { name, .. } if name == "colgroup" => {
                self.clear_stack_back_to_table_context();
                self.insert_html_element(&self.current_token.clone());
                self.insertion_mode = InsertionMode::InColumnGroup;
            }
            Token::StartTagToken { name, .. } if name == "col" => {
                self.clear_stack_back_to_table_context();

                let token = Token::StartTagToken {
                    name: "colgroup".to_string(),
                    is_self_closing: false,
                    attributes: HashMap::new(),
                };
                self.insert_html_element(&token);

                self.insertion_mode = InsertionMode::InColumnGroup;
                self.reprocess_token = true;
            }
            Token::StartTagToken { name, .. }
                if name == "tbody" || name == "tfoot" || name == "thead" =>
            {
                self.clear_stack_back_to_table_context();

                self.insert_html_element(&self.current_token.clone());

                self.insertion_mode = InsertionMode::InTableBody;
            }
            Token::StartTagToken { name, .. } if name == "td" || name == "th" || name == "tr" => {
                self.clear_stack_back_to_table_context();

                let token = Token::StartTagToken {
                    name: "tbody".to_string(),
                    is_self_closing: false,
                    attributes: HashMap::new(),
                };
                self.insert_html_element(&token);

                self.insertion_mode = InsertionMode::InTableBody;
                self.reprocess_token = true;
            }
            Token::StartTagToken { name, .. } if name == "table" => {
                self.parse_error("table tag not allowed in in table insertion mode");

                if !open_elements_has!(self, "table") {
                    // ignore token
                    return;
                }

                pop_until!(self, "table");
                self.reset_insertion_mode();
                self.reprocess_token = true;
            }
            Token::EndTagToken { name, .. } if name == "table" => {
                if !open_elements_has!(self, "table") {
                    self.parse_error("table end tag not allowed in in table insertion mode");
                    // ignore token
                    return;
                }

                pop_until!(self, "table");
                self.reset_insertion_mode();
            }
            Token::EndTagToken { name, .. }
                if name == "body"
                    || name == "caption"
                    || name == "col"
                    || name == "colgroup"
                    || name == "html"
                    || name == "tbody"
                    || name == "td"
                    || name == "tfoot"
                    || name == "th"
                    || name == "thead"
                    || name == "tr" =>
            {
                self.parse_error("end tag not allowed in in table insertion mode");
                // ignore token
                return;
            }
            Token::StartTagToken { name, .. }
                if name == "style" || name == "script" || name == "template" =>
            {
                self.handle_in_head();
            }
            Token::EndTagToken { name, .. } if name == "template" => {
                self.handle_in_head();
            }
            Token::StartTagToken {
                name,
                is_self_closing,
                attributes,
            } if name == "input" => {
                if !attributes.contains_key("type")
                    || attributes.get("type") == Some(&String::from("hidden"))
                {
                    anything_else = true;
                } else {
                    self.parse_error("input tag not allowed in in table insertion mode");

                    acknowledge_closing_tag!(self, *is_self_closing);

                    self.insert_html_element(&self.current_token.clone());
                    pop_check!(self, "input");
                }
            }
            Token::StartTagToken { name, .. } if name == "form" => {
                self.parse_error("form tag not allowed in in table insertion mode");

                if open_elements_has!(self, "template") || self.form_element.is_some() {
                    // ignore token
                    return;
                }

                let node_id = self.insert_html_element(&self.current_token.clone());
                self.form_element = Some(node_id);

                pop_check!(self, "form");
            }
            Token::EofToken => {
                self.handle_in_body();
            }
            _ => anything_else = true,
        }

        if anything_else {
            self.parse_error("anything else not allowed in in table insertion mode");

            self.foster_parenting = true;
            self.handle_in_body();
            self.foster_parenting = false;
        }
    }

    // Handle insertion mode "in_select"
    fn handle_in_select(&mut self) {
        todo!()
    }

    // Returns true if the given tag if found in the active formatting elements list (until the first marker)
    fn active_formatting_elements_has_until_marker(&self, tag: &str) -> Option<NodeId> {
        if self.active_formatting_elements.is_empty() {
            return None;
        }

        let mut idx = self.active_formatting_elements.len() - 1;
        loop {
            match self.active_formatting_elements[idx] {
                ActiveElement::Marker => return None,
                ActiveElement::Node(node_id) => {
                    if self.document.get_node_by_id(node_id).expect("node_id").name == tag {
                        return Some(node_id);
                    }
                }
            }

            if idx == 0 {
                // Reached the beginning of the list
                return None;
            }

            idx -= 1;
        }
    }

    // Adds a marker to the active formatting stack
    fn active_formatting_elements_push_marker(&mut self) {
        self.active_formatting_elements.push(ActiveElement::Marker);
    }

    // Clear the active formatting stack until we reach the first marker
    fn active_formatting_elements_clear_until_marker(&mut self) {
        while let Some(active_elem) = self.active_formatting_elements.pop() {
            if let ActiveElement::Marker = active_elem {
                // Found the marker
                return;
            }
        }
    }

    // Remove the given node_id from the active formatting elements list
    fn active_formatting_elements_remove(&mut self, target_node_id: NodeId) {
        self.active_formatting_elements
            .retain(|node_id| match node_id {
                ActiveElement::Node(node_id) => *node_id != target_node_id,
                _ => true,
            });
    }

    // Push a node onto the active formatting stack, make sure only max 3 of them can be added (between markers)
    fn active_formatting_elements_push(&mut self, node_id: NodeId) {
        let mut idx = self.active_formatting_elements.len();
        if idx == 0 {
            self.active_formatting_elements
                .push(ActiveElement::Node(node_id));
            return;
        }

        // Fetch the node we want to push, so we can compare
        let element_node = self
            .document
            .get_node_by_id(node_id)
            .expect("node id not found");

        let mut found = 0;
        loop {
            let active_elem = *self
                .active_formatting_elements
                .get(idx - 1)
                .expect("index out of bounds");
            if let ActiveElement::Marker = active_elem {
                // Don't continue after the last marker
                break;
            }

            // Fetch the node we want to compare with
            let match_node = match active_elem {
                ActiveElement::Node(node_id) => self
                    .document
                    .get_node_by_id(node_id)
                    .expect("node id not found"),
                ActiveElement::Marker => unreachable!(),
            };
            if match_node.matches_tag_and_attrs(element_node) {
                // Noah's Ark clause: we only allow 3 (instead of 2) of each tag (between markers)
                found += 1;
                if found == 3 {
                    // Remove the element from the list
                    self.active_formatting_elements.remove(idx - 1);
                    break;
                }
            }

            idx -= 1;
            if idx == 0 {
                break;
            }
        }

        self.active_formatting_elements
            .push(ActiveElement::Node(node_id));
    }

    fn reconstruct_formatting(&mut self) {
        if self.active_formatting_elements.is_empty() {
            return; // Nothing to reconstruct.
        }

        let mut entry_index: usize = self.active_formatting_elements.len() - 1;
        let entry = self.active_formatting_elements[entry_index];

        // If it's a marker or in the stack of open elements, nothing to reconstruct.
        if let ActiveElement::Marker = entry {
            return;
        }

        if self
            .open_elements
            .contains(&entry.node_id().expect("node id not found"))
        {
            return;
        }

        loop {
            // If it's a marker or in the stack of open elements, nothing to reconstruct.
            let entry = self.active_formatting_elements[entry_index];
            if let ActiveElement::Marker = entry {
                entry_index += 1;
                break;
            }

            if self
                .open_elements
                .contains(&entry.node_id().expect("node id not found"))
            {
                entry_index += 1;
                break;
            }

            if entry_index == 0 {
                break;
            }

            entry_index -= 1;
        }

        loop {
            let entry = self.active_formatting_elements[entry_index];
            if let ActiveElement::Marker = entry {
                // Marker found. This should not happen!
                break;
            }
            let node_id = entry.node_id().expect("node id not found");

            let entry_node = self
                .document
                .get_node_by_id(node_id)
                .expect("node not found")
                .clone();
            let new_node_id = self.clone_node_without_children(entry_node);

            self.active_formatting_elements[entry_index] = ActiveElement::Node(new_node_id);

            if entry_index == self.active_formatting_elements.len() - 1 {
                break;
            }

            entry_index += 1;
        }
    }

    fn clone_node_without_children(&mut self, org_node: Node) -> NodeId {
        // Create a node, but without children and push it onto the open elements stack (if needed)
        let mut new_node = org_node.clone();
        new_node.children = Vec::new();
        new_node.parent = None;

        let new_node_id = self.document.add_node(new_node, current_node!(self).id);
        if let NodeData::Element { .. } = org_node.data {
            self.open_elements.push(new_node_id);
        }

        new_node_id
    }

    fn stop_parsing(&self) {
        todo!()
    }

    // Close the p element that may or may not be on the open elements stack
    fn close_p_element(&mut self) {
        self.generate_all_implied_end_tags(Some("p"), false);

        if current_node!(self).name != "p" {
            self.parse_error("p element not at top of stack");
        }

        pop_until!(self, "p");
        self.open_elements.pop(); // Pop the p element itself
    }

    // Adjusts attributes names in the given token for SVG
    fn adjust_svg_attributes(&self, token: &mut Token) {
        if let Token::StartTagToken { attributes, .. } = token {
            let mut new_attributes = HashMap::new();
            for (name, value) in attributes.iter() {
                if SVG_ADJUSTMENTS.contains_key(name) {
                    let new_name = SVG_ADJUSTMENTS.get(name).expect("svg adjustments");
                    new_attributes.insert(new_name.to_string(), value.clone());
                } else {
                    new_attributes.insert(name.clone(), value.clone());
                }
            }
            *attributes = new_attributes;
        }
    }

    // Adjust attribute names in the given token for MathML
    fn adjust_mathml_attributes(&self, token: &mut Token) {
        if let Token::StartTagToken { attributes, .. } = token {
            let mut new_attributes = HashMap::new();
            for (name, value) in attributes.iter() {
                if MATHML_ADJUSTMENTS.contains_key(name) {
                    let new_name = SVG_ADJUSTMENTS.get(name).expect("svg adjustments");
                    new_attributes.insert(new_name.to_string(), value.clone());
                } else {
                    new_attributes.insert(name.clone(), value.clone());
                }
            }
            *attributes = new_attributes;
        }
    }

    fn adjust_foreign_attributes(&self, token: &mut Token) {
        if let Token::StartTagToken { attributes, .. } = token {
            let mut new_attributes = HashMap::new();
            for (name, value) in attributes.iter() {
                if XML_ADJUSTMENTS.contains_key(name) {
                    let new_name = SVG_ADJUSTMENTS.get(name).expect("svg adjustments");
                    new_attributes.insert(new_name.to_string(), value.clone());
                } else {
                    new_attributes.insert(name.clone(), value.clone());
                }
            }
            *attributes = new_attributes;
        }
    }

    fn insert_html_element(&mut self, token: &Token) -> NodeId {
        self.insert_foreign_element(token, Some(HTML_NAMESPACE))
    }

    fn insert_foreign_element(&mut self, token: &Token, namespace: Option<&str>) -> NodeId {
        // adjusted insert location
        let adjusted_insert_location = self.adjusted_insert_location(None);
        //        let parent_id = current_node!(self).id;

        let mut node = self.create_node(token, namespace.unwrap_or(HTML_NAMESPACE));

        // add CSS classes from class attribute in element
        // e.g., <div class="one two three">
        // NOTE: it seems in base rust, you can't really combine "if" and "if let" so I
        // had to introduce more nesting... please suggest cleaner alternatives if any!
        if let Ok(contains_class) = node.contains_attribute("class") {
            if contains_class {
                if let Some(class_string) = node.get_attribute("class") {
                    node.classes = Some(ElementClass::from_string(class_string));
                }
            }
        }

        // if parent_id is possible to insert element  (for instance: document already has child element etc)
        //    if parser not created  as part of html fragmentparsing algorithm
        //      push new element queue onto relevant agent custom element reactions stack (???)

        //   insert element into adjusted_insert_location
        let node_id = self.document.add_node(node, adjusted_insert_location);

        //     if parser not created as part of html fragment parsing algorithm
        //       pop the top element queue from the relevant agent custom element reactions stack (???)

        // push element onto the stack of open elements so that is the new current node
        self.open_elements.push(node_id);

        // return element
        node_id
    }

    // Switch the parser and tokenizer to the RAWTEXT state
    fn parse_raw_data(&mut self) {
        self.insert_html_element(&self.current_token.clone());

        self.tokenizer.state = State::RawTextState;

        self.original_insertion_mode = self.insertion_mode;
        self.insertion_mode = InsertionMode::Text;
    }

    // Switch the parser and tokenizer to the RCDATA state
    fn parse_rcdata(&mut self) {
        self.insert_html_element(&self.current_token.clone());

        self.tokenizer.state = State::RcDataState;

        self.original_insertion_mode = self.insertion_mode;
        self.insertion_mode = InsertionMode::Text;
    }

    fn adjusted_insert_location(&self, override_node: Option<&Node>) -> NodeId {
        let target = match override_node {
            Some(node) => node,
            None => current_node!(self),
        };

        let mut adjusted_insertion_location = target.id;

        if self.foster_parenting
            && ["table", "tbody", "thead", "tfoot", "tr"].contains(&target.name.as_str())
        {
            /*
            @todo!()

            Run these substeps:

                Let last template be the last template element in the stack of open elements, if any.

                Let last table be the last table element in the stack of open elements, if any.

                If there is a last template and either there is no last table, or there is one, but last template is lower (more recently added) than last table in the stack of open elements, then: let adjusted insertion location be inside last template's template contents, after its last child (if any), and abort these steps.

                If there is no last table, then let adjusted insertion location be inside the first element in the stack of open elements (the html element), after its last child (if any), and abort these steps. (fragment case)

                If last table has a parent node, then let adjusted insertion location be inside last table's parent node, immediately before last table, and abort these steps.

                Let previous element be the element immediately above last table in the stack of open elements.

                Let adjusted insertion location be inside previous element, after its last child (if any).
             */

            adjusted_insertion_location = target.id
        }

        if target.name == "template" {
            // @todo!()
            // be the content
        }

        adjusted_insertion_location
    }

    fn display_debug_info(&self) {
        println!("-----------------------------------------\n");
        println!("current token   : {}", self.current_token);
        println!("insertion mode  : {:?}", self.insertion_mode);
        print!("Open elements   : [ ");
        for node_id in &self.open_elements {
            let node = self.document.get_node_by_id(*node_id).unwrap();
            print!("({}) {}, ", node_id, node.name);
        }
        println!("]");

        print!("Active elements : [");
        for elem in &self.active_formatting_elements {
            match elem {
                ActiveElement::Node(node_id) => {
                    let node = self.document.get_node_by_id(*node_id).unwrap();
                    print!("({}) {}, ", node_id, node.name);
                }
                ActiveElement::Marker => {
                    print!("marker");
                }
            }
        }
        println!("]");

        println!("Output:");
        println!("{}", self.document);

        std::io::stdout().flush().ok();
    }
}

#[cfg(test)]
mod test {
    use super::*;
    use crate::html5_parser::input_stream::Encoding;

    macro_rules! node_create {
        ($self:expr, $name:expr) => {{
            let node = Node::new_element($name, HashMap::new(), HTML_NAMESPACE);
            let node_id = $self.document.add_node(node, NodeId::root());
            $self.open_elements.push(node_id);
        }};
    }

    #[test]
    fn is_in_scope() {
        let mut stream = InputStream::new();
        let mut parser = Html5Parser::new(&mut stream);

        node_create!(parser, "html");
        node_create!(parser, "div");
        node_create!(parser, "p");
        node_create!(parser, "button");
        assert!(parser.is_in_scope("p", Scope::Regular));
        assert!(!parser.is_in_scope("p", Scope::Button));
        assert!(parser.is_in_scope("p", Scope::ListItem));
        assert!(!parser.is_in_scope("p", Scope::Select));
    }

    #[test]
    fn is_in_scope_empty_stack() {
        let mut stream = InputStream::new();
        let mut parser = Html5Parser::new(&mut stream);

        parser.open_elements.clear();
        assert!(!parser.is_in_scope("p", Scope::Regular));
        assert!(!parser.is_in_scope("p", Scope::Button));
        assert!(!parser.is_in_scope("p", Scope::ListItem));
        assert!(!parser.is_in_scope("p", Scope::Select));
    }

    #[test]
    fn is_in_scope_non_existing_node() {
        let mut stream = InputStream::new();
        let mut parser = Html5Parser::new(&mut stream);

        node_create!(parser, "html");
        node_create!(parser, "div");
        node_create!(parser, "p");
        node_create!(parser, "button");

        assert!(!parser.is_in_scope("foo", Scope::Regular));
        assert!(!parser.is_in_scope("foo", Scope::Button));
        assert!(!parser.is_in_scope("foo", Scope::ListItem));
        assert!(!parser.is_in_scope("foo", Scope::Select));
    }

    #[test]
    fn is_in_scope_1() {
        let mut stream = InputStream::new();
        let mut parser = Html5Parser::new(&mut stream);

        node_create!(parser, "html");
        node_create!(parser, "div");
        node_create!(parser, "table");
        node_create!(parser, "tr");
        node_create!(parser, "td");
        node_create!(parser, "p");
        node_create!(parser, "span");

        assert!(parser.is_in_scope("p", Scope::Regular));
        assert!(parser.is_in_scope("p", Scope::ListItem));
        assert!(parser.is_in_scope("p", Scope::Button));
        assert!(parser.is_in_scope("p", Scope::Table));
        assert!(!parser.is_in_scope("p", Scope::Select));

        assert!(!parser.is_in_scope("div", Scope::Regular));
        assert!(!parser.is_in_scope("div", Scope::ListItem));
        assert!(!parser.is_in_scope("div", Scope::Button));
        assert!(!parser.is_in_scope("div", Scope::Table));
        assert!(!parser.is_in_scope("div", Scope::Select));

        assert!(!parser.is_in_scope("tr", Scope::Regular));
        assert!(!parser.is_in_scope("tr", Scope::ListItem));
        assert!(!parser.is_in_scope("tr", Scope::Button));
        assert!(parser.is_in_scope("tr", Scope::Table));
        assert!(!parser.is_in_scope("tr", Scope::Select));

        assert!(!parser.is_in_scope("xmp", Scope::Regular));
        assert!(!parser.is_in_scope("xmp", Scope::ListItem));
        assert!(!parser.is_in_scope("xmp", Scope::Button));
        assert!(!parser.is_in_scope("xmp", Scope::Table));
        assert!(!parser.is_in_scope("xmp", Scope::Select));
    }

    #[test]
    fn is_in_scope_2() {
        let mut stream = InputStream::new();
        let mut parser = Html5Parser::new(&mut stream);

        node_create!(parser, "html");
        node_create!(parser, "body");
        node_create!(parser, "ul");
        node_create!(parser, "li");
        node_create!(parser, "div");
        node_create!(parser, "button");

        assert!(parser.is_in_scope("li", Scope::Regular));
        assert!(parser.is_in_scope("li", Scope::ListItem));
        assert!(!parser.is_in_scope("li", Scope::Button));
        assert!(parser.is_in_scope("li", Scope::Table));
        assert!(!parser.is_in_scope("li", Scope::Select));
    }

    #[test]
    fn is_in_scope_3() {
        let mut stream = InputStream::new();
        let mut parser = Html5Parser::new(&mut stream);

        node_create!(parser, "html");
        node_create!(parser, "body");
        node_create!(parser, "div");
        node_create!(parser, "ul");
        node_create!(parser, "li");
        node_create!(parser, "p");

        assert!(parser.is_in_scope("li", Scope::Regular));
        assert!(parser.is_in_scope("li", Scope::ListItem));
        assert!(parser.is_in_scope("li", Scope::Button));
        assert!(parser.is_in_scope("li", Scope::Table));
        assert!(!parser.is_in_scope("li", Scope::Select));
    }

    #[test]
    fn is_in_scope_4() {
        let mut stream = InputStream::new();
        let mut parser = Html5Parser::new(&mut stream);

        node_create!(parser, "html");
        node_create!(parser, "body");
        node_create!(parser, "table");
        node_create!(parser, "tbody");
        node_create!(parser, "tr");
        node_create!(parser, "td");
        node_create!(parser, "button");
        node_create!(parser, "span");

        assert!(parser.is_in_scope("td", Scope::Regular));
        assert!(parser.is_in_scope("td", Scope::ListItem));
        assert!(!parser.is_in_scope("td", Scope::Button));
        assert!(parser.is_in_scope("td", Scope::Table));
        assert!(!parser.is_in_scope("td", Scope::Select));
    }

    #[test]
    fn is_in_scope_5() {
        let mut stream = InputStream::new();
        let mut parser = Html5Parser::new(&mut stream);

        node_create!(parser, "html");
        node_create!(parser, "body");
        node_create!(parser, "div");
        node_create!(parser, "object");
        node_create!(parser, "p");
        node_create!(parser, "a");
        node_create!(parser, "span");

        assert!(!parser.is_in_scope("div", Scope::Regular));
        assert!(!parser.is_in_scope("div", Scope::ListItem));
        assert!(!parser.is_in_scope("div", Scope::Button));
        assert!(parser.is_in_scope("div", Scope::Table));
        assert!(!parser.is_in_scope("div", Scope::Select));
    }

    #[test]
    fn is_in_scope_6() {
        let mut stream = InputStream::new();
        let mut parser = Html5Parser::new(&mut stream);

        node_create!(parser, "html");
        node_create!(parser, "body");
        node_create!(parser, "div");
        node_create!(parser, "ul");
        node_create!(parser, "li");
        node_create!(parser, "marquee");
        node_create!(parser, "p");

        assert!(!parser.is_in_scope("ul", Scope::Regular));
        assert!(!parser.is_in_scope("ul", Scope::ListItem));
        assert!(!parser.is_in_scope("ul", Scope::Button));
        assert!(parser.is_in_scope("ul", Scope::Table));
        assert!(!parser.is_in_scope("ul", Scope::Select));
    }

    #[test]
    fn is_in_scope_7() {
        let mut stream = InputStream::new();
        let mut parser = Html5Parser::new(&mut stream);

        node_create!(parser, "html");
        node_create!(parser, "body");
        node_create!(parser, "div");
        node_create!(parser, "table");
        node_create!(parser, "caption");
        node_create!(parser, "p");

        assert!(!parser.is_in_scope("table", Scope::Regular));
        assert!(!parser.is_in_scope("table", Scope::ListItem));
        assert!(!parser.is_in_scope("table", Scope::Button));
        assert!(parser.is_in_scope("table", Scope::Table));
        assert!(!parser.is_in_scope("table", Scope::Select));
    }

    #[test]
    fn is_in_scope_8() {
        let mut stream = InputStream::new();
        let mut parser = Html5Parser::new(&mut stream);

        node_create!(parser, "html");
        node_create!(parser, "body");
        node_create!(parser, "select");
        node_create!(parser, "optgroup");
        node_create!(parser, "option");

        assert!(parser.is_in_scope("select", Scope::Regular));
        assert!(parser.is_in_scope("select", Scope::ListItem));
        assert!(parser.is_in_scope("select", Scope::Button));
        assert!(parser.is_in_scope("select", Scope::Table));
        assert!(parser.is_in_scope("select", Scope::Select));
    }

    #[test]
    fn reconstruct_formatting() {
        let mut stream = InputStream::new();
        stream.read_from_str(
            "<p><b>bold<i>bold and italic</b>italic</i></p>",
            Some(Encoding::UTF8),
        );

        let mut parser = Html5Parser::new(&mut stream);
        parser.parse().unwrap();

        println!("{}", parser.document);
    }

    #[test]
    fn element_no_classes() {
        let mut stream = InputStream::new();
        stream.read_from_str("<div></div>", Some(Encoding::UTF8));

        let mut parser = Html5Parser::new(&mut stream);
        let (doc, _) = parser.parse().unwrap();

        assert!(doc.get_root().classes.is_none());
    }

    #[test]
    fn element_with_classes() {
        let mut stream = InputStream::new();
        stream.read_from_str("<div class=\"one two three\"></div>", Some(Encoding::UTF8));

        let mut parser = Html5Parser::new(&mut stream);
        let (doc, _) = parser.parse().unwrap();

        // document -> html -> head -> body -> div
        let div = doc.get_node_by_id(4.into()).unwrap();
        assert!(div.classes.is_some());

        if let Some(classes) = div.classes.as_ref() {
            assert_eq!(classes.len(), 3);

            assert!(classes.contains("one"));
            assert!(classes.contains("two"));
            assert!(classes.contains("three"));

            assert!(classes.is_active("one"));
            assert!(classes.is_active("two"));
            assert!(classes.is_active("three"));
        }
    }

    #[test]
    fn element_with_classes_extra_whitespace() {
        let mut stream = InputStream::new();
        stream.read_from_str(
            "<div class=\" one    two     three   \"></div>",
            Some(Encoding::UTF8),
        );

        let mut parser = Html5Parser::new(&mut stream);
        let (doc, _) = parser.parse().unwrap();

        // document -> html -> head -> body -> div
        let div = doc.get_node_by_id(4.into()).unwrap();
        assert!(div.classes.is_some());

        if let Some(classes) = div.classes.as_ref() {
            assert_eq!(classes.len(), 3);

            assert!(classes.contains("one"));
            assert!(classes.contains("two"));
            assert!(classes.contains("three"));

            assert!(classes.is_active("one"));
            assert!(classes.is_active("two"));
            assert!(classes.is_active("three"));
        }
    }

    #[test]
    fn element_with_invalid_named_id() {
        let mut stream = InputStream::new();
        stream.read_from_str(
            "<div id=\"my id\"></div> \
             <div id=\"123\"></div> \
             <div id=\"\"></div>",
            Some(Encoding::UTF8),
        );

        let mut parser = Html5Parser::new(&mut stream);
        let (doc, _) = parser.parse();

        let div1 = doc.get_node_by_id(NodeId(4)).unwrap();
        assert!(!div1.has_named_id());

        let div2 = doc.get_node_by_id(NodeId(5)).unwrap();
        assert!(!div2.has_named_id());

        let div3 = doc.get_node_by_id(NodeId(6)).unwrap();
        assert!(!div3.has_named_id());
    }

    #[test]
    fn element_with_named_id() {
        let mut stream = InputStream::new();
        stream.read_from_str(
            "<div id=\"myid\"></div> \
             <div id=\"myid\"></div>",
            Some(Encoding::UTF8),
        );

        let mut parser = Html5Parser::new(&mut stream);
        let (doc, _) = parser.parse();

        let div = doc.get_node_by_named_id("myid").unwrap();
        assert_eq!(div.id, NodeId(4));

        doc.set_node_named_id(NodeId(4), "otherid");
        assert!(doc.get_node_by_named_id("myid").is_none());
    }
}<|MERGE_RESOLUTION|>--- conflicted
+++ resolved
@@ -320,11 +320,7 @@
     }
 
     // Parses the input stream into a Node tree
-<<<<<<< HEAD
-    pub fn parse(&mut self) -> (&mut Document, Vec<ParseError>) {
-=======
-    pub fn parse(&mut self) -> Result<(&Document, Vec<ParseError>)> {
->>>>>>> ec796240
+    pub fn parse(&mut self) -> Result<(&mut Document, Vec<ParseError>)> {
         loop {
             // If reprocess_token is true, we should process the same token again
             if !self.reprocess_token {
@@ -1663,13 +1659,8 @@
             // self.display_debug_info();
         }
 
-<<<<<<< HEAD
-        (
+        Ok((
             &mut self.document,
-=======
-        Ok((
-            &self.document,
->>>>>>> ec796240
             self.error_logger.borrow().get_errors().clone(),
         ))
     }
@@ -3780,7 +3771,7 @@
         );
 
         let mut parser = Html5Parser::new(&mut stream);
-        let (doc, _) = parser.parse();
+        let (doc, _) = parser.parse().expect("doc");
 
         let div1 = doc.get_node_by_id(NodeId(4)).unwrap();
         assert!(!div1.has_named_id());
@@ -3802,7 +3793,7 @@
         );
 
         let mut parser = Html5Parser::new(&mut stream);
-        let (doc, _) = parser.parse();
+        let (doc, _) = parser.parse().expect("doc");
 
         let div = doc.get_node_by_named_id("myid").unwrap();
         assert_eq!(div.id, NodeId(4));
