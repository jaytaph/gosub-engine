--- conflicted
+++ resolved
@@ -34,18 +34,8 @@
 }
 
 impl ElementData {
-<<<<<<< HEAD
+    #[must_use]
     pub(crate) fn new(node_id: NodeId) -> Self {
-        Self {
-            node_id,
-            name: "".to_string(),
-            attributes: HashMap::new(),
-            classes: ElementClass::new(),
-            force_async: false,
-            template_contents: None,
-=======
-    #[must_use]
-    pub(crate) fn new(node_id: NodeId, document: DocumentHandle) -> Self {
         let (name, attributes, classes, force_async, template_contents) = <_>::default();
         Self {
             node_id,
@@ -54,8 +44,6 @@
             classes,
             force_async,
             template_contents,
-            document,
->>>>>>> 45593c6f
         }
     }
 
@@ -69,16 +57,9 @@
             node_id,
             name: name.into(),
             attributes,
-<<<<<<< HEAD
-            classes: ElementClass::new(),
-            force_async: false,
-            template_contents: None,
-=======
-            document,
             classes,
             force_async,
             template_contents,
->>>>>>> 45593c6f
         }
     }
 
